from __future__ import annotations

__doc__ = """Utility for running zero-shot and LoRA-fine-tuned LLaMA style models on binary classification datasets.
Fixed to ensure Zero-Shot runs before Fine-Tuning and all plots are generated.
"""

import argparse
import json
import os
import time
from dataclasses import dataclass
from typing import Callable, Dict, Iterable, Iterator, List, NoReturn, Optional, Sequence, Tuple

import numpy as np
import torch
import torch.nn as nn
import torch.nn.functional as F
from datasets import DatasetDict, load_dataset
from sklearn.linear_model import LogisticRegression
from sklearn.metrics import matthews_corrcoef
from torch.utils.data import DataLoader, WeightedRandomSampler

# Import LIME
try:
    from lime.lime_text import LimeTextExplainer  # type: ignore
except ImportError as exc:
    raise SystemExit("The `lime` package is required. Install it via `pip install lime`.") from exc

try:
    import matplotlib.pyplot as plt
except ImportError:
    plt = None

from peft import LoraConfig, PeftModel, get_peft_model, prepare_model_for_kbit_training
<<<<<<< HEAD

=======
try:
    from transformers.modeling_outputs import SequenceClassifierOutput
except Exception:  # pragma: no cover
    @dataclass
    class SequenceClassifierOutput:  # type: ignore[misc]
        loss: torch.Tensor | None = None
        logits: torch.Tensor | None = None
        hidden_states: Optional[Tuple[torch.Tensor, ...]] | None = None
        attentions: Optional[Tuple[torch.Tensor, ...]] | None = None
>>>>>>> 4bc6b3d0
from transformers import (
    AutoModelForCausalLM,
    AutoTokenizer,
    BitsAndBytesConfig,
    LogitsProcessor,
    LogitsProcessorList,
<<<<<<< HEAD
    Trainer,
    TrainingArguments,
    default_data_collator,
    set_seed,
=======
    SequenceClassifierOutput,
    default_data_collator,
    set_seed,
    Trainer,
    TrainingArguments,
    modeling_outputs as _transformers_outputs,
>>>>>>> 4bc6b3d0
)
from transformers.modeling_outputs import SequenceClassifierOutput

if hasattr(_transformers_outputs, "SequenceClassifierOutput"):
    SequenceClassifierOutput = _transformers_outputs.SequenceClassifierOutput
else:
    @dataclass
    class SequenceClassifierOutput:  # type: ignore[misc]
        loss: torch.Tensor | None = None
        logits: torch.Tensor | None = None
        hidden_states: Optional[Tuple[torch.Tensor, ...]] | None = None
        attentions: Optional[Tuple[torch.Tensor, ...]] | None = None

try:
    from huggingface_hub import login as hf_login
    from huggingface_hub.errors import GatedRepoError, RepoAccessError
except Exception:
    hf_login = None
    GatedRepoError = RepoAccessError = type("_DummyHFError", (Exception,), {})


HF_ACCESS_ERRORS = (OSError, GatedRepoError, RepoAccessError)


# --- Helper Classes & Functions ---

LabelTokenMap = Dict[int, int]


class SentimentClassificationModel(nn.Module):
    def __init__(self, base_model, num_labels: int, label_token_map: LabelTokenMap | None = None):
        super().__init__()
        self.base_model = base_model
        hidden_size = getattr(base_model.config, "hidden_size", None)
        if hidden_size is None:
            raise ValueError("Base model must expose a `hidden_size` attribute.")
        self.classification_head = nn.Linear(hidden_size, num_labels)
        self.temperature: Optional[float] = None
        self.platt_coef: Optional[float] = None
        self.platt_intercept: Optional[float] = None

        if label_token_map:
            try:
                token_ids = [label_token_map[k] for k in sorted(label_token_map.keys())]
                with torch.no_grad():
                    self.classification_head.weight.copy_(self.base_model.lm_head.weight[token_ids])
                    nn.init.zeros_(self.classification_head.bias)
            except Exception:
                pass

    def forward(self, input_ids=None, attention_mask=None, labels=None, **kwargs):
        outputs = self.base_model(
            input_ids=input_ids,
            attention_mask=attention_mask,
            output_hidden_states=True,
            **kwargs,
        )
        hidden_states = outputs.hidden_states[-1]
        seq_lens = attention_mask.sum(dim=-1) - 1
        pooled = hidden_states[torch.arange(hidden_states.size(0), device=hidden_states.device), seq_lens]
        logits = self.classification_head(pooled)

        loss = None
        if labels is not None:
            loss = F.cross_entropy(logits, labels)

        return SequenceClassifierOutput(
            loss=loss,
            logits=logits,
            hidden_states=outputs.hidden_states,
            attentions=outputs.attentions,
        )


class BalancedTrainer(Trainer):
    def get_train_dataloader(self):
        if self.train_dataset is None:
            raise ValueError("Trainer: training requires a train_dataset")

        labels = self.train_dataset["labels"]
        unique, counts = np.unique(labels, return_counts=True)
        freq = {int(u): c for u, c in zip(unique, counts)}
        weights = [1.0 / freq[int(lbl)] for lbl in labels]
        sampler = WeightedRandomSampler(weights, num_samples=len(weights), replacement=True)

        return DataLoader(
            self.train_dataset,
            batch_size=self.args.per_device_train_batch_size,
            sampler=sampler,
            collate_fn=self.data_collator,
            drop_last=self.args.dataloader_drop_last,
            num_workers=self.args.dataloader_num_workers,
            pin_memory=self.args.dataloader_pin_memory,
        )

class RestrictedLabelLogitsProcessor(LogitsProcessor):
    """Force generation to stay within a fixed label vocabulary."""
    def __init__(self, allowed_token_ids: Sequence[int]):
        if not allowed_token_ids:
            raise ValueError("At least one label token id must be supplied for restriction.")
        self.allowed_token_ids = torch.tensor(sorted(set(int(t) for t in allowed_token_ids)))

    def __call__(self, input_ids: torch.LongTensor, scores: torch.FloatTensor) -> torch.FloatTensor:
        if self.allowed_token_ids.max().item() >= scores.size(-1):
            raise ValueError("Allowed token id exceeds the vocabulary size.")
        original = scores
        restricted = torch.full_like(original, torch.finfo(original.dtype).min)
        allowed = self.allowed_token_ids.to(original.device)
        expanded = allowed.unsqueeze(0).expand(original.size(0), -1)
        restricted.scatter_(1, expanded, original.gather(1, expanded))
        return restricted

def _maybe_login_to_hf(token: Optional[str]) -> None:
    if token and hf_login:
        hf_login(token, add_to_git_credential=False)

def _configure_cuda_allocator() -> None:
    if torch.cuda.is_available():
        # Updated environment variable name to suppress warning
        os.environ.setdefault("PYTORCH_ALLOC_CONF", "expandable_segments:True")

def _load_label_token_map(tokenizer, label_space: Sequence[int]) -> LabelTokenMap:
    label_token_map: LabelTokenMap = {}
    for label in label_space:
        label_text = f" {label}"
        token_ids = tokenizer(label_text, add_special_tokens=False, return_attention_mask=False)["input_ids"]
        label_token_map[int(label)] = token_ids[-1]
    return label_token_map

@dataclass
class ExperimentConfig:
    model_name: str = "meta-llama/Llama-3.2-1B"
    dataset_name: str = "mteb/tweet_sentiment_extraction"
    dataset_config: Optional[str] = None
    train_split: str = "train"
    eval_split: str = "test"
    text_field: str = "text"
    label_field: str = "label"
    train_subset: Optional[int] = 4000
    eval_subset: Optional[int] = 2000
    random_seed: int = 42
    learning_rate: float = 5e-5
    num_train_epochs: float = 2.0
    per_device_train_batch_size: int = 4
    gradient_accumulation_steps: int = 4
    lora_r: int = 8
    lora_alpha: int = 32
    lora_dropout: float = 0.1
    max_seq_length: int = 516
    output_dir: str = "outputs/experiment"
    interpretability_example_count: int = 5
    interpretability_batch_size: int = 8
    lime_num_features: int = 10
    lime_num_samples: int = 512
    run_lime: bool = True
    load_in_4bit: bool = True
    finetune: bool = False  # <--- Added missing field here
    label_space: Optional[Sequence[int]] = (0, 1)

class PromptFormatter:
    def __init__(self, label_space: Sequence[int]) -> None:
        self.label_space = list(label_space)
        label_list = ", ".join(str(label) for label in self.label_space)
        instruction = f"Respond with only one of the digits {label_list} to indicate the sentiment class."
        self.template = "{instruction}\nTweet: {sentence}\nLabel:"
        self.instruction = instruction

    def build_prompt(self, sentence: str) -> str:
        return self.template.format(instruction=self.instruction, sentence=sentence)

def _prepare_dataset(dataset: DatasetDict, config: ExperimentConfig, tokenizer, formatter: PromptFormatter) -> DatasetDict:
    def _format_examples(examples):
        prompts = [formatter.build_prompt(s) for s in examples[config.text_field]]
        full_seqs = [f"{p} {l}" for p, l in zip(prompts, examples[config.label_field])]
        model_inputs = tokenizer(full_seqs, max_length=config.max_seq_length, truncation=True, padding="max_length")
        
        attention = model_inputs["attention_mask"]
        model_inputs["labels"] = [int(l) for l in examples[config.label_field]]
        return model_inputs

    required_cols = sorted(set(dataset[config.train_split].column_names))
    processed = dataset.map(_format_examples, batched=True, remove_columns=required_cols)
    
    if config.train_subset:
        processed[config.train_split] = processed[config.train_split].shuffle(seed=config.random_seed).select(range(min(config.train_subset, len(processed[config.train_split]))))
    if config.eval_subset:
        processed[config.eval_split] = processed[config.eval_split].shuffle(seed=config.random_seed).select(range(min(config.eval_subset, len(processed[config.eval_split]))))
    return processed

def _truncate_tokenized_dataset(dataset: DatasetDict, max_length: int) -> DatasetDict:
    def _truncate(example):
        for key in ("input_ids", "attention_mask", "labels"):
            if key in example: example[key] = example[key][:max_length]
        return example
    return dataset.map(_truncate, load_from_cache_file=False)

def _prepare_texts_labels(config: ExperimentConfig, dataset: DatasetDict) -> Tuple[List[str], List[int]]:
    split = dataset[config.eval_split]
    if config.eval_subset:
        split = split.shuffle(seed=config.random_seed).select(range(min(config.eval_subset, len(split))))
    return list(split[config.text_field]), list(split[config.label_field])

def _resolve_label_space(config: ExperimentConfig, dataset: DatasetDict) -> List[int]:
    if config.label_space: return sorted(set(config.label_space))
    return sorted({int(x) for x in dataset[config.train_split][config.label_field]})

def _filter_dataset(dataset: DatasetDict, config: ExperimentConfig, label_space: Sequence[int]) -> DatasetDict:
    allowed = set(label_space)
    return dataset.filter(lambda x: int(x[config.label_field]) in allowed)


def _fit_temperature(logits: np.ndarray, labels: List[int]) -> float:
    logits_tensor = torch.tensor(logits, dtype=torch.float)
    labels_tensor = torch.tensor(labels, dtype=torch.long)
    temperature = torch.nn.Parameter(torch.ones(1, device=logits_tensor.device))
    optimizer = torch.optim.LBFGS([temperature], lr=0.01, max_iter=50)
    criterion = torch.nn.CrossEntropyLoss()

    def _closure():
        optimizer.zero_grad()
        loss = criterion(logits_tensor / temperature, labels_tensor)
        loss.backward()
        return loss

    optimizer.step(_closure)
    return float(temperature.detach().cpu())


def _fit_platt_scaler(logits: np.ndarray, labels: List[int]) -> Tuple[Optional[float], Optional[float]]:
    if logits.shape[1] != 2:
        return None, None
    scores = logits[:, 1] - logits[:, 0]
    clf = LogisticRegression(max_iter=100)
    clf.fit(scores.reshape(-1, 1), labels)
    return float(clf.coef_[0][0]), float(clf.intercept_[0])


def _temperature_calibrator(temperature: Optional[float]) -> Callable[[np.ndarray], np.ndarray]:
    def _apply(logits: np.ndarray) -> np.ndarray:
        logits_tensor = torch.tensor(logits, dtype=torch.float)
        if temperature:
            logits_tensor = logits_tensor / temperature
        return torch.softmax(logits_tensor, dim=-1).cpu().numpy()

    return _apply


def _platt_calibrator(coef: Optional[float], intercept: Optional[float]) -> Callable[[np.ndarray], np.ndarray]:
    def _apply(logits: np.ndarray) -> np.ndarray:
        if coef is None or intercept is None or logits.shape[1] != 2:
            return torch.softmax(torch.tensor(logits, dtype=torch.float), dim=-1).cpu().numpy()
        scores = logits[:, 1] - logits[:, 0]
        probs_pos = 1 / (1 + np.exp(-(scores * coef + intercept)))
        return np.stack([1 - probs_pos, probs_pos], axis=1)

    return _apply

# --- Core Evaluation & LIME Functions ---

def _build_logits_fn(model, tokenizer, device, max_length, formatter):
    def _predict(texts: Sequence[str]) -> np.ndarray:
        prompts = [formatter.build_prompt(str(t)) for t in texts]
        logits_list = []
        batch_size = 8
        for i in range(0, len(prompts), batch_size):
            batch = prompts[i:i + batch_size]
            inputs = tokenizer(batch, padding=True, truncation=True, max_length=max_length, return_tensors="pt").to(device)
            model.eval()
            with torch.no_grad():
                outputs = model(**inputs)
            logits_list.append(outputs.logits.cpu().numpy())
        return np.concatenate(logits_list, axis=0)

    return _predict


def _compute_metrics(labels: List[int], probs: np.ndarray, label_space: Sequence[int]):
    sorted_labels = list(sorted(label_space))
    pred_indices = np.argmax(probs, axis=1)
    preds = [sorted_labels[i] for i in pred_indices]
    from sklearn.metrics import confusion_matrix, accuracy_score, precision_recall_fscore_support

    cm = confusion_matrix(labels, preds, labels=sorted_labels)
    acc = accuracy_score(labels, preds)
    p, r, f1, _ = precision_recall_fscore_support(labels, preds, average='macro', zero_division=0)
    try:
        mcc = matthews_corrcoef(labels, preds)
    except Exception:
        mcc = 0.0
    return {
        "accuracy": acc,
        "precision": p,
        "recall": r,
        "f1": f1,
        "mcc": mcc,
        "confusion_matrix": cm.tolist(),
    }


def evaluate_model(model, tokenizer, texts, labels, device, max_length, formatter, label_space, calibrate: bool = True):
    logits_fn = _build_logits_fn(model, tokenizer, device, max_length, formatter)
    logits = logits_fn(texts)
    raw_probs = torch.softmax(torch.tensor(logits), dim=-1).cpu().numpy()
    metrics = {"raw": _compute_metrics(labels, raw_probs, label_space)}
    calibration = {}

    if calibrate:
        temp = _fit_temperature(logits, labels)
        temp_probs = _temperature_calibrator(temp)(logits)
        metrics["temperature"] = _compute_metrics(labels, temp_probs, label_space)
        calibration["temperature"] = temp

        coef, intercept = _fit_platt_scaler(logits, labels)
        platt_probs = _platt_calibrator(coef, intercept)(logits)
        metrics["platt"] = _compute_metrics(labels, platt_probs, label_space)
        calibration["platt"] = {"coef": coef, "intercept": intercept}

    return metrics, calibration

def run_lime(model, tokenizer, texts, device, config, formatter, prefix, calibrator: Optional[Callable[[np.ndarray], np.ndarray]] = None):
    """Runs LIME and saves the plot immediately."""
    print(f"Running LIME for {prefix}...")
    logits_fn = _build_logits_fn(model, tokenizer, device, config.max_seq_length, formatter)
    class_names = [str(l) for l in sorted(formatter.label_space)]

    def predict_fn(text_batch: Sequence[str]) -> np.ndarray:
        logits = logits_fn(text_batch)
        if calibrator:
            return calibrator(logits)
        return torch.softmax(torch.tensor(logits), dim=-1).cpu().numpy()

    explainer = LimeTextExplainer(class_names=class_names)
    lime_outputs = []
    
    # Limit samples for speed
    samples = texts[:config.interpretability_example_count]
    
    for text in samples:
        exp = explainer.explain_instance(
            text, predict_fn, num_features=config.lime_num_features, num_samples=config.lime_num_samples
        )
        probs = predict_fn([text])[0]
        pred_label = class_names[np.argmax(probs)]
        
        lime_outputs.append({
            "text": text,
            "predicted_label": pred_label,
            "token_weights": exp.as_list()
        })

    # Save JSON
    with open(os.path.join(config.output_dir, f"{prefix}_lime.json"), "w") as f:
        json.dump(lime_outputs, f, indent=2)

    # Save PLOT
    _plot_lime(lime_outputs, config.output_dir, prefix)
    
    return lime_outputs

# --- Plotting Functions ---

def _plot_lime(lime_data, output_dir, prefix):
    if not plt or not lime_data: return
    
    n = len(lime_data)
    fig, axes = plt.subplots(n, 1, figsize=(10, 3*n))
    if n == 1: axes = [axes]
    
    for ax, item in zip(axes, lime_data):
        weights = item['token_weights']
        if not weights: continue
        tokens, vals = zip(*weights)
        y_pos = np.arange(len(tokens))
        colors = ['green' if v > 0 else 'red' for v in vals]
        
        ax.barh(y_pos, vals, color=colors)
        ax.set_yticks(y_pos)
        ax.set_yticklabels(tokens)
        ax.invert_yaxis()
        ax.set_title(f"Pred: {item['predicted_label']}")
        
    plt.tight_layout()
    path = os.path.join(output_dir, f"{prefix}_lime_plot.png")
    plt.savefig(path)
    plt.close()
    print(f"Saved {path}")

def _plot_confusion_matrix(cm, labels, output_dir, prefix):
    if not plt: return
    cm = np.array(cm)
    fig, ax = plt.subplots(figsize=(6,5))
    im = ax.imshow(cm, interpolation='nearest', cmap=plt.cm.Blues)
    ax.figure.colorbar(im, ax=ax)
    
    tick_marks = np.arange(len(labels))
    ax.set_xticks(tick_marks)
    ax.set_xticklabels(labels)
    ax.set_yticks(tick_marks)
    ax.set_yticklabels(labels)
    
    thresh = cm.max() / 2.
    for i in range(cm.shape[0]):
        for j in range(cm.shape[1]):
            ax.text(j, i, format(cm[i, j], 'd'),
                     horizontalalignment="center",
                     color="white" if cm[i, j] > thresh else "black")
    
    ax.set_ylabel('True label')
    ax.set_xlabel('Predicted label')
    ax.set_title(f'{prefix.replace("_", " ").title()} Confusion Matrix')
    plt.tight_layout()
    plt.savefig(os.path.join(output_dir, f"{prefix}_confusion_matrix.png"))
    plt.close()

def _plot_comparison(zs_metrics, ft_metrics, output_dir):
    if not plt or not ft_metrics: return
    
    metrics = ['accuracy', 'precision', 'recall', 'f1']
    z_vals = [zs_metrics[m] for m in metrics]
    f_vals = [ft_metrics[m] for m in metrics]
    
    x = np.arange(len(metrics))
    width = 0.35
    
    fig, ax = plt.subplots(figsize=(10, 6))
    ax.bar(x - width/2, z_vals, width, label='Zero Shot')
    ax.bar(x + width/2, f_vals, width, label='Fine Tuned')
    
    ax.set_ylabel('Score')
    ax.set_title('Metrics Comparison')
    ax.set_xticks(x)
    ax.set_xticklabels([m.upper() for m in metrics])
    ax.legend()
    ax.set_ylim(0, 1.1)
    
    plt.tight_layout()
    path = os.path.join(output_dir, "metrics_comparison.png")
    plt.savefig(path)
    plt.close()
    print(f"Saved {path}")

# --- Main Execution Flow ---

def run_experiment(args: argparse.Namespace) -> None:
    _maybe_login_to_hf(args.huggingface_token or os.environ.get("HF_TOKEN"))
    _configure_cuda_allocator()
    
    config = ExperimentConfig(
        model_name=args.model_name, output_dir=args.output_dir,
        load_in_4bit=args.load_in_4bit, run_lime=args.run_lime,
        finetune=args.finetune 
    )
    
    os.makedirs(config.output_dir, exist_ok=True)
    set_seed(config.random_seed)
    device = torch.device("cuda" if torch.cuda.is_available() else "cpu")

    # 1. Load Tokenizer & Data
    print("Loading tokenizer and data...")
    tokenizer = AutoTokenizer.from_pretrained(config.model_name, use_fast=True)
    if not tokenizer.pad_token:
        tokenizer.pad_token = tokenizer.eos_token
    tokenizer.padding_side = "left"
    
    dataset = load_dataset(config.dataset_name, config.dataset_config) if config.dataset_config else load_dataset(config.dataset_name)
    label_space = _resolve_label_space(config, dataset)
    dataset = _filter_dataset(dataset, config, label_space)
    
    label_token_map = _load_label_token_map(tokenizer, label_space)
    formatter = PromptFormatter(label_space)
    
    # 2. Load BASE Model
    print("Loading Base Model...")
<<<<<<< HEAD
    quantization_config = None
    if config.load_in_4bit:
        quantization_config = BitsAndBytesConfig(
            load_in_4bit=True,
            bnb_4bit_compute_dtype=torch.bfloat16,
            bnb_4bit_use_double_quant=True,
            bnb_4bit_quant_type="nf4",
        )

    base_model = AutoModelForCausalLM.from_pretrained(
        config.model_name,
        quantization_config=quantization_config,
        device_map="auto" if config.load_in_4bit else None,
=======
    base_model = AutoModelForCausalLM.from_pretrained(
        config.model_name,
        load_in_4bit=config.load_in_4bit,
        device_map="auto" if config.load_in_4bit else None
>>>>>>> 4bc6b3d0
    )
    base_model.config.output_hidden_states = True
    if not config.load_in_4bit: base_model.to(device)
    model = SentimentClassificationModel(base_model, num_labels=len(label_space), label_token_map=label_token_map)
    model.to(device)

    # 3. Prepare Evaluation Data
    eval_texts, eval_labels = _prepare_texts_labels(config, dataset)

    # ==========================================
    # PHASE 1: ZERO-SHOT (Before Fine-Tuning)
    # ==========================================
    print("--- Phase 1: Running Zero-Shot Evaluation ---")
    zs_metrics, zs_calibration = evaluate_model(model, tokenizer, eval_texts, eval_labels, device, config.max_seq_length, formatter, label_space)
    print("Zero-Shot Metrics:", zs_metrics)

    # Save Zero-Shot Artifacts
    with open(os.path.join(config.output_dir, "zero_shot_metrics.json"), "w") as f: json.dump(zs_metrics, f, indent=2)
    _plot_confusion_matrix(zs_metrics['raw']['confusion_matrix'], label_space, config.output_dir, "zero_shot")

    zero_shot_calibrator = _temperature_calibrator(zs_calibration.get("temperature")) if zs_calibration else None
    if config.run_lime:
        run_lime(model, tokenizer, eval_texts, device, config, formatter, "zero_shot", zero_shot_calibrator)

    # ==========================================
    # PHASE 2: FINE-TUNING
    # ==========================================
    ft_metrics = None
    if args.finetune:
        print("--- Phase 2: Starting Fine-Tuning ---")
        
        # Prepare Data for Training
        processed_dataset = _prepare_dataset(dataset, config, tokenizer, formatter)
        
        # Config LoRA
        if config.load_in_4bit: base_model = prepare_model_for_kbit_training(base_model)
<<<<<<< HEAD
        peft_config = LoraConfig(
            r=config.lora_r,
            lora_alpha=config.lora_alpha,
            task_type="CAUSAL_LM",
            target_modules=[
                "q_proj",
                "k_proj",
                "v_proj",
                "o_proj",
                "gate_proj",
                "up_proj",
                "down_proj",
            ],
        )
=======
        peft_config = LoraConfig(r=config.lora_r, lora_alpha=config.lora_alpha, task_type="CAUSAL_LM", target_modules=["q_proj", "v_proj"])
>>>>>>> 4bc6b3d0
        base_model.config.use_cache = False
        peft_model = get_peft_model(base_model, peft_config)
        peft_model.print_trainable_parameters()

        classification_model = SentimentClassificationModel(peft_model, num_labels=len(label_space), label_token_map=label_token_map)
        classification_model.to(device)
        
        # Train
        trainer = BalancedTrainer(
            model=classification_model,
            train_dataset=processed_dataset[config.train_split],
            eval_dataset=processed_dataset[config.eval_split],
            args=TrainingArguments(
                output_dir=config.output_dir, 
                num_train_epochs=config.num_train_epochs, 
                per_device_train_batch_size=config.per_device_train_batch_size,
                gradient_accumulation_steps=config.gradient_accumulation_steps,
                learning_rate=config.learning_rate,
                logging_steps=10,
                save_strategy="no",
                fp16=True
            ),
            data_collator=default_data_collator
        )
        
        # Handle OOM
        try:
            trainer.train()
        except Exception as e:
            print(f"Training failed: {e}")
        
        classification_model.eval()

        # Evaluate Fine-Tuned
        print("Evaluating Fine-Tuned Model...")
        ft_metrics, ft_calibration = evaluate_model(classification_model, tokenizer, eval_texts, eval_labels, device, config.max_seq_length, formatter, label_space)
        print("Fine-Tuned Metrics:", ft_metrics)

        # Save Fine-Tuned Artifacts
        with open(os.path.join(config.output_dir, "fine_tuned_metrics.json"), "w") as f: json.dump(ft_metrics, f, indent=2)
        _plot_confusion_matrix(ft_metrics['raw']['confusion_matrix'], label_space, config.output_dir, "fine_tuned")

        fine_tuned_calibrator = _temperature_calibrator(ft_calibration.get("temperature")) if ft_calibration else None

        if config.run_lime:
            run_lime(classification_model, tokenizer, eval_texts, device, config, formatter, "fine_tuned", fine_tuned_calibrator)

    # ==========================================
    # PHASE 3: COMPARISON
    # ==========================================
    if ft_metrics:
        _plot_comparison(zs_metrics["raw"], ft_metrics.get("raw"), config.output_dir)


def build_parser() -> argparse.ArgumentParser:
    parser = argparse.ArgumentParser()
    parser.add_argument("--model-name", default="meta-llama/Llama-3.2-1B")
    parser.add_argument("--dataset-name", default="mteb/tweet_sentiment_extraction")
    parser.add_argument("--dataset-config", default=None)
    parser.add_argument("--finetune", action="store_true", default=True)
    parser.add_argument("--run-lime", action="store_true")
    parser.add_argument("--no-run-lime", dest="run_lime", action="store_false")
    parser.set_defaults(run_lime=True)
    parser.add_argument("--load-in-4bit", action="store_true")
    parser.add_argument("--output-dir", default="outputs/experiment")
    parser.add_argument("--huggingface-token", default=None)
    return parser

if __name__ == "__main__":
    parser = build_parser()
    run_experiment(parser.parse_args())<|MERGE_RESOLUTION|>--- conflicted
+++ resolved
@@ -32,38 +32,17 @@
     plt = None
 
 from peft import LoraConfig, PeftModel, get_peft_model, prepare_model_for_kbit_training
-<<<<<<< HEAD
-
-=======
-try:
-    from transformers.modeling_outputs import SequenceClassifierOutput
-except Exception:  # pragma: no cover
-    @dataclass
-    class SequenceClassifierOutput:  # type: ignore[misc]
-        loss: torch.Tensor | None = None
-        logits: torch.Tensor | None = None
-        hidden_states: Optional[Tuple[torch.Tensor, ...]] | None = None
-        attentions: Optional[Tuple[torch.Tensor, ...]] | None = None
->>>>>>> 4bc6b3d0
+
 from transformers import (
     AutoModelForCausalLM,
     AutoTokenizer,
     BitsAndBytesConfig,
     LogitsProcessor,
     LogitsProcessorList,
-<<<<<<< HEAD
     Trainer,
     TrainingArguments,
     default_data_collator,
     set_seed,
-=======
-    SequenceClassifierOutput,
-    default_data_collator,
-    set_seed,
-    Trainer,
-    TrainingArguments,
-    modeling_outputs as _transformers_outputs,
->>>>>>> 4bc6b3d0
 )
 from transformers.modeling_outputs import SequenceClassifierOutput
 
@@ -537,7 +516,6 @@
     
     # 2. Load BASE Model
     print("Loading Base Model...")
-<<<<<<< HEAD
     quantization_config = None
     if config.load_in_4bit:
         quantization_config = BitsAndBytesConfig(
@@ -551,12 +529,6 @@
         config.model_name,
         quantization_config=quantization_config,
         device_map="auto" if config.load_in_4bit else None,
-=======
-    base_model = AutoModelForCausalLM.from_pretrained(
-        config.model_name,
-        load_in_4bit=config.load_in_4bit,
-        device_map="auto" if config.load_in_4bit else None
->>>>>>> 4bc6b3d0
     )
     base_model.config.output_hidden_states = True
     if not config.load_in_4bit: base_model.to(device)
@@ -593,7 +565,6 @@
         
         # Config LoRA
         if config.load_in_4bit: base_model = prepare_model_for_kbit_training(base_model)
-<<<<<<< HEAD
         peft_config = LoraConfig(
             r=config.lora_r,
             lora_alpha=config.lora_alpha,
@@ -608,9 +579,6 @@
                 "down_proj",
             ],
         )
-=======
-        peft_config = LoraConfig(r=config.lora_r, lora_alpha=config.lora_alpha, task_type="CAUSAL_LM", target_modules=["q_proj", "v_proj"])
->>>>>>> 4bc6b3d0
         base_model.config.use_cache = False
         peft_model = get_peft_model(base_model, peft_config)
         peft_model.print_trainable_parameters()
