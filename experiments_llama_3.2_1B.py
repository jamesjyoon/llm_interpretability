--- conflicted
+++ resolved
@@ -133,7 +133,6 @@
     return label_token_map
 
 
-<<<<<<< HEAD
 def _attempt_model_load(
     model_name: str,
     config: ExperimentConfig,
@@ -195,45 +194,6 @@
     raise SystemExit(
         "Unable to resolve a model checkpoint. Supply --model-name to point at a local or accessible repository."
     )
-=======
-def _balanced_subset(
-    dataset_split: Dataset,
-    target_count: Optional[int],
-    label_field: str,
-    seed: int,
-) -> Dataset:
-    """Return a stratified subset that preserves label balance when downsampling."""
-
-    if target_count is None:
-        return dataset_split
-    available = dataset_split.num_rows
-    if target_count >= available:
-        return dataset_split
-
-    labels = [int(label) for label in dataset_split[label_field]]
-    label_to_indices: Dict[int, List[int]] = defaultdict(list)
-    for idx, label in enumerate(labels):
-        label_to_indices[label].append(idx)
-    rng = np.random.default_rng(seed)
-    for indices in label_to_indices.values():
-        rng.shuffle(indices)
-
-    selected: List[int] = []
-    ordered_labels = sorted(label_to_indices)
-    while len(selected) < target_count and ordered_labels:
-        for label in list(ordered_labels):
-            indices = label_to_indices[label]
-            if not indices:
-                ordered_labels.remove(label)
-                continue
-            selected.append(indices.pop())
-            if len(selected) >= target_count:
-                break
-            if not indices:
-                ordered_labels.remove(label)
-    selected.sort()
-    return dataset_split.select(selected)
->>>>>>> 9bf7d559
 
 
 @dataclass
@@ -279,7 +239,6 @@
     auto_adjust_sample_size: int = 512
     dataloader_num_workers: int = 0
     enable_tf32: bool = True
-<<<<<<< HEAD
     length_sample_size: Optional[int] = None
 
     def __post_init__(self) -> None:
@@ -287,8 +246,6 @@
             self.length_sample_size = self.auto_adjust_sample_size
         else:
             self.auto_adjust_sample_size = self.length_sample_size
-=======
->>>>>>> 9bf7d559
 
 
 def _apply_fast_mode_overrides(config: ExperimentConfig) -> None:
@@ -354,7 +311,6 @@
     tokenizer,
     formatter: PromptFormatter,
 ) -> ExperimentConfig:
-<<<<<<< HEAD
     sample_budget = config.auto_adjust_sample_size
     if sample_budget <= 0 and getattr(config, "length_sample_size", 0):
         sample_budget = int(getattr(config, "length_sample_size"))
@@ -362,11 +318,6 @@
     if (
         not config.auto_adjust_max_seq_length
         or sample_budget <= 0
-=======
-    if (
-        not config.auto_adjust_max_seq_length
-        or config.auto_adjust_sample_size <= 0
->>>>>>> 9bf7d559
         or config.max_seq_length <= 0
     ):
         return config
@@ -377,10 +328,6 @@
     if not available_splits:
         return config
 
-<<<<<<< HEAD
-=======
-    sample_budget = config.auto_adjust_sample_size
->>>>>>> 9bf7d559
     sequences: List[str] = []
     rng_seed = config.random_seed
     for split in available_splits:
@@ -420,11 +367,8 @@
             f" {config.max_seq_length} to {candidate} tokens (percentile {percentile_value:.1f})."
         )
         config.max_seq_length = candidate
-<<<<<<< HEAD
     config.length_sample_size = sample_budget
     config.auto_adjust_sample_size = sample_budget
-=======
->>>>>>> 9bf7d559
     return config
 
 
@@ -1816,10 +1760,7 @@
         auto_adjust_max_seq_length=args.auto_adjust_max_seq_length,
         auto_adjust_percentile=args.auto_adjust_percentile,
         auto_adjust_sample_size=args.auto_adjust_sample_size,
-<<<<<<< HEAD
         length_sample_size=args.length_sample_size,
-=======
->>>>>>> 9bf7d559
         dataloader_num_workers=args.dataloader_num_workers,
         enable_tf32=args.enable_tf32,
     )
@@ -2028,15 +1969,12 @@
     parser.set_defaults(auto_adjust_max_seq_length=True)
     parser.add_argument("--auto-adjust-percentile", type=float, default=0.95)
     parser.add_argument("--auto-adjust-sample-size", type=int, default=512)
-<<<<<<< HEAD
     parser.add_argument(
         "--length-sample-size",
         type=int,
         default=None,
         help="Deprecated alias for --auto-adjust-sample-size.",
     )
-=======
->>>>>>> 9bf7d559
     parser.add_argument("--run-shap", action="store_true")
     parser.add_argument("--no-run-shap", dest="run_shap", action="store_false")
     parser.set_defaults(run_shap=True)
