--- conflicted
+++ resolved
@@ -4,12 +4,8 @@
 
 This module is designed so it can be executed end-to-end on Google Colab. It
 loads a dataset, evaluates a zero-shot baseline, optionally fine-tunes a LoRA
-adapter, and computes SHAP token attributions for both models. In addition to
-<<<<<<< HEAD
-precision, recall, F1, and Matthews Correlation Coefficient (MCC) comparisons, the script now evaluates interpretability
-=======
-precision, recall, and F1 comparisons, the script now evaluates interpretability
->>>>>>> eb70d35f
+adapter, and computes SHAP token attributions for both models. The script now evaluates interpretability
+precision, recall, F1, and Matthews Correlation Coefficient (MCC) comparisonscomparisons, the script now evaluates interpretability
 characteristics across multiple explanation techniques including standard SHAP,
 Kernel SHAP, TreeSHAP surrogates, and LIME.
 """
