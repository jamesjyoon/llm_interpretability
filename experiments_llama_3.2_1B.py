--- conflicted
+++ resolved
@@ -161,8 +161,8 @@
     eval_split: str = "test"
     text_field: str = "text"
     label_field: str = "label"
-    train_subset: Optional[int] = 5000
-    eval_subset: Optional[int] = 2000
+    train_subset: Optional[int] = 500
+    eval_subset: Optional[int] = 200
     random_seed: int = 42
     learning_rate: float = 2e-4
     num_train_epochs: float = 2.0
@@ -171,29 +171,14 @@
     lora_r: int = 16
     lora_alpha: int = 32
     lora_dropout: float = 0.1
-<<<<<<< HEAD
-    max_seq_length: int = 2048
+    max_seq_length: int = 516
     max_target_length: int = 4
     output_dir: str = "outputs/imdb"
-=======
-    max_seq_length: int = 516
-    max_target_length: int = 4
-    output_dir: str = "outputs/mteb/tweet_sentiment_extraction"
-    run_shap: bool = True
-    shap_max_evals: int = 200
-    shap_example_count: int = 50
->>>>>>> d48f5dd2
     interpretability_example_count: int = 5
     interpretability_batch_size: int = 8
     lime_num_features: int = 10
     lime_num_samples: int = 512
-<<<<<<< HEAD
     run_lime: bool = True
-=======
-    shap_surrogate_samples: int = 200
-    shap_top_features: int = 12
-    shap_vectorizer_max_features: int = 5000
->>>>>>> d48f5dd2
     load_in_4bit: bool = True
     label_space: Optional[Sequence[int]] = None
 
@@ -764,43 +749,6 @@
 
     peft_model.eval()
     return peft_model, sequence_length_reduced
-<<<<<<< HEAD
-=======
-
-
-def _shap_masker(tokenizer):
-    return shap.maskers.Text(tokenizer)
-
-
-def compute_shap_values(
-    model: AutoModelForCausalLM,
-    tokenizer,
-    texts: Sequence[str],
-    label_token_map: LabelTokenMap,
-    device: torch.device,
-    max_length: int,
-    max_evals: int,
-    algorithm: Optional[str] = None,
-) -> shap.Explanation:
-    masker = _shap_masker(tokenizer)
-
-    def predict_fn(batch_texts: List[str]) -> np.ndarray:
-        return _classification_probabilities(
-            model,
-            tokenizer,
-            batch_texts,
-            label_token_map,
-            device,
-            max_length,
-        )
-
-    output_names = [str(label) for label in sorted(label_token_map)]
-    explainer_kwargs = {"output_names": output_names}
-    if algorithm is not None:
-        explainer_kwargs["algorithm"] = algorithm
-    explainer = shap.Explainer(predict_fn, masker, **explainer_kwargs)
-    return explainer(texts, max_evals=max_evals)
->>>>>>> d48f5dd2
 
 
 def run_lime_text_explanations(
@@ -857,11 +805,7 @@
     )
     summary: Dict[str, object] = {}
 
-<<<<<<< HEAD
     lime_samples = texts[: config.interpretability_example_count]
-=======
-    lime_samples = shap_texts[: config.interpretability_example_count]
->>>>>>> d48f5dd2
     lime_outputs = run_lime_text_explanations(
         lime_samples,
         predict_fn,
@@ -879,201 +823,7 @@
             f"example{'s' if len(lime_outputs) != 1 else ''}."
         )
 
-<<<<<<< HEAD
     return summary
-=======
-    kernel_explanation: Optional[shap.Explanation] = None
-    if shap_texts:
-        kernel_explanation = compute_shap_values(
-            model,
-            tokenizer,
-            shap_texts,
-            label_token_map,
-            device,
-            config.max_seq_length,
-            config.shap_max_evals,
-            algorithm="kernel",
-        )
-        kernel_path = os.path.join(config.output_dir, f"{output_prefix}_kernel_shap.json")
-        save_shap_values(kernel_explanation, kernel_path)
-        kernel_summary = summarize_shap_importance(kernel_explanation)
-        kernel_summary["per_example_stats"] = _collect_shap_statistics(kernel_explanation)
-        kernel_plot_path = _plot_shap_summary(kernel_explanation, config.output_dir, f"{output_prefix}_kernel")
-        if kernel_plot_path:
-            kernel_summary["visualization_path"] = kernel_plot_path
-        kernel_summary["output_path"] = kernel_path
-        summary["kernel_shap"] = kernel_summary
-        print(
-            f"Saved {output_prefix} KernelSHAP explanations for {len(shap_texts)} "
-            f"example{'s' if len(shap_texts) != 1 else ''}."
-        )
-
-    ig_summaries: List[Dict[str, object]] = []
-    for text in shap_texts[: config.interpretability_example_count]:
-        ig_summary = _integrated_gradients_attributions(
-            model=model,
-            tokenizer=tokenizer,
-            text=text,
-            label_token_map=label_token_map,
-            device=device,
-            max_length=config.max_seq_length,
-        )
-        if ig_summary:
-            ig_summaries.append(ig_summary)
-    if ig_summaries:
-        ig_path = os.path.join(config.output_dir, f"{output_prefix}_integrated_gradients.json")
-        with open(ig_path, "w", encoding="utf-8") as handle:
-            json.dump(_ensure_json_serializable(ig_summaries), handle, indent=2)
-        summary["integrated_gradients"] = {"output_path": ig_path, "examples": ig_summaries}
-        print(
-            f"Saved {output_prefix} Integrated Gradients attributions for {len(ig_summaries)} "
-            f"example{'s' if len(ig_summaries) != 1 else ''}."
-        )
-
-    lrp_summaries: List[Dict[str, object]] = []
-    for text in shap_texts[: config.interpretability_example_count]:
-        lrp_summary = _lrp_token_attributions(
-            model=model,
-            tokenizer=tokenizer,
-            text=text,
-            label_token_map=label_token_map,
-            device=device,
-            max_length=config.max_seq_length,
-        )
-        if lrp_summary:
-            lrp_summaries.append(lrp_summary)
-    if lrp_summaries:
-        lrp_path = os.path.join(config.output_dir, f"{output_prefix}_lrp.json")
-        with open(lrp_path, "w", encoding="utf-8") as handle:
-            json.dump(_ensure_json_serializable(lrp_summaries), handle, indent=2)
-        summary["lrp"] = {"output_path": lrp_path, "examples": lrp_summaries}
-        print(
-            f"Saved {output_prefix} Layer-wise Relevance Propagation scores for {len(lrp_summaries)} "
-            f"example{'s' if len(lrp_summaries) != 1 else ''}."
-        )
-
-    attention_rollouts: List[Dict[str, object]] = []
-    attention_flows: List[Dict[str, object]] = []
-    self_explanations: List[Dict[str, str]] = []
-    for text in shap_texts[: config.interpretability_example_count]:
-        rollout = _attention_rollout_attributions(
-            model=model,
-            tokenizer=tokenizer,
-            text=text,
-            device=device,
-            max_length=config.max_seq_length,
-        )
-        if rollout:
-            attention_rollouts.append(rollout)
-        flow = _attention_flow_attributions(
-            model=model,
-            tokenizer=tokenizer,
-            text=text,
-            device=device,
-            max_length=config.max_seq_length,
-        )
-        if flow:
-            attention_flows.append(flow)
-        explanation = _generate_self_explanation(
-            model=model,
-            tokenizer=tokenizer,
-            text=text,
-            device=device,
-            max_length=config.max_seq_length,
-        )
-        self_explanations.append(explanation)
-
-    if attention_rollouts:
-        rollout_path = os.path.join(config.output_dir, f"{output_prefix}_attention_rollout.json")
-        with open(rollout_path, "w", encoding="utf-8") as handle:
-            json.dump(_ensure_json_serializable(attention_rollouts), handle, indent=2)
-        rollout_plots = _plot_attention_importances(
-            examples=attention_rollouts,
-            output_dir=config.output_dir,
-            prefix=output_prefix,
-            method="attention_rollout",
-        )
-        summary["attention_rollout"] = {
-            "output_path": rollout_path,
-            "examples": attention_rollouts,
-            "plots": rollout_plots,
-        }
-        print(
-            f"Saved {output_prefix} attention rollout explanations for {len(attention_rollouts)} "
-            f"example{'s' if len(attention_rollouts) != 1 else ''}."
-        )
-    if attention_flows:
-        flow_path = os.path.join(config.output_dir, f"{output_prefix}_attention_flow.json")
-        with open(flow_path, "w", encoding="utf-8") as handle:
-            json.dump(_ensure_json_serializable(attention_flows), handle, indent=2)
-        flow_plots = _plot_attention_importances(
-            examples=attention_flows,
-            output_dir=config.output_dir,
-            prefix=output_prefix,
-            method="attention_flow",
-        )
-        summary["attention_flow"] = {
-            "output_path": flow_path,
-            "examples": attention_flows,
-            "plots": flow_plots,
-        }
-        print(
-            f"Saved {output_prefix} attention flow explanations for {len(attention_flows)} "
-            f"example{'s' if len(attention_flows) != 1 else ''}."
-        )
-    if self_explanations:
-        self_exp_path = os.path.join(config.output_dir, f"{output_prefix}_self_explanations.json")
-        with open(self_exp_path, "w", encoding="utf-8") as handle:
-            json.dump(_ensure_json_serializable(self_explanations), handle, indent=2)
-        self_exp_text = _save_self_explanations_text(
-            examples=self_explanations, output_dir=config.output_dir, prefix=output_prefix
-        )
-        summary["self_explanations"] = {
-            "output_path": self_exp_path,
-            "text_dump": self_exp_text,
-            "examples": self_explanations,
-        }
-        print(
-            f"Saved {output_prefix} self explanations for {len(self_explanations)} "
-            f"example{'s' if len(self_explanations) != 1 else ''}."
-        )
-
-    shap_subset = tree_texts[: config.shap_surrogate_samples]
-    shap_summary = run_shap_surrogate(
-        shap_subset,
-        predict_fn,
-        class_names,
-        top_features=config.shap_top_features,
-        vectorizer_max_features=config.shap_vectorizer_max_features,
-        random_seed=config.random_seed,
-    )
-    if shap_summary:
-        tree_path = os.path.join(config.output_dir, f"{output_prefix}_shap.json")
-        with open(tree_path, "w", encoding="utf-8") as handle:
-            json.dump(_ensure_json_serializable(shap_summary), handle, indent=2)
-        shap_summary["output_path"] = tree_path
-        summary["shap"] = shap_summary
-        print(
-            f"Saved {output_prefix} SHAP surrogate explanations using {len(shap_subset)} "
-            f"example{'s' if len(shap_subset) != 1 else ''}."
-        )
-
-    representer = compute_representer_points(
-        target_texts=shap_texts[: config.interpretability_example_count],
-        reference_texts=shap_subset,
-    )
-    if representer:
-        rep_path = os.path.join(config.output_dir, f"{output_prefix}_representer_points.json")
-        with open(rep_path, "w", encoding="utf-8") as handle:
-            json.dump(_ensure_json_serializable(representer), handle, indent=2)
-        summary["representer_points"] = {"output_path": rep_path, "examples": representer}
-        print(
-            f"Saved {output_prefix} representer points for {len(representer)} "
-            f"example{'s' if len(representer) != 1 else ''}."
-        )
-
-    return kernel_explanation, summary
->>>>>>> d48f5dd2
 
 
 def _ensure_json_serializable(value):
@@ -1110,26 +860,9 @@
             continue
 
         method_outputs: Dict[str, object] = {}
-<<<<<<< HEAD
         lime_summary = model_summary.get("lime")
         if lime_summary:
             method_outputs["lime"] = lime_summary
-=======
-        for method in (
-            "lime",
-            "kernel_shap",
-            "shap",
-            "integrated_gradients",
-            "lrp",
-            "representer_points",
-            "attention_rollout",
-            "attention_flow",
-            "self_explanations",
-        ):
-            method_summary = model_summary.get(method)
-            if method_summary:
-                method_outputs[method] = method_summary
->>>>>>> d48f5dd2
 
         if method_outputs:
             outputs[model_key] = method_outputs
@@ -1144,212 +877,6 @@
     return output_path
 
 
-<<<<<<< HEAD
-=======
-def _decode_tokens(tokenizer, input_ids: torch.Tensor, seq_length: int) -> List[str]:
-    return tokenizer.convert_ids_to_tokens(input_ids[:seq_length].tolist())
-
-
-def _attention_rollout_attributions(
-    *,
-    model: AutoModelForCausalLM,
-    tokenizer,
-    text: str,
-    device: torch.device,
-    max_length: int,
-) -> Optional[Dict[str, object]]:
-    inputs = tokenizer(text, return_tensors="pt", truncation=True, max_length=max_length)
-    inputs = {k: v.to(device) for k, v in inputs.items()}
-    with torch.no_grad():
-        outputs = model(**inputs, output_attentions=True)
-
-    attentions = getattr(outputs, "attentions", None)
-    if not attentions:
-        return None
-
-    seq_length = int(inputs["attention_mask"].sum().item())
-    layer_attn = torch.stack([layer[0] for layer in attentions], dim=0)
-    mean_attn = layer_attn.mean(dim=1)
-    eye = torch.eye(mean_attn.size(-1), device=mean_attn.device)
-    augmented = mean_attn + eye
-    normalized = augmented / augmented.sum(dim=-1, keepdim=True).clamp_min(1e-6)
-
-    rollout = normalized[0]
-    for layer in normalized[1:]:
-        rollout = rollout @ layer
-
-    target_index = seq_length - 1
-    token_scores = rollout[target_index, :seq_length].detach().cpu().tolist()
-    tokens = _decode_tokens(tokenizer, inputs["input_ids"][0], seq_length)
-
-    return {
-        "text": text,
-        "tokens": tokens,
-        "target_index": int(target_index),
-        "importance": token_scores,
-        "method": "attention_rollout",
-    }
-
-
-def _attention_flow_attributions(
-    *,
-    model: AutoModelForCausalLM,
-    tokenizer,
-    text: str,
-    device: torch.device,
-    max_length: int,
-) -> Optional[Dict[str, object]]:
-    inputs = tokenizer(text, return_tensors="pt", truncation=True, max_length=max_length)
-    inputs = {k: v.to(device) for k, v in inputs.items()}
-    with torch.no_grad():
-        outputs = model(**inputs, output_attentions=True)
-
-    attentions = getattr(outputs, "attentions", None)
-    if not attentions:
-        return None
-
-    seq_length = int(inputs["attention_mask"].sum().item())
-    layer_attn = torch.stack([layer[0] for layer in attentions], dim=0)
-    mean_attn = layer_attn.mean(dim=1)
-    eye = torch.eye(mean_attn.size(-1), device=mean_attn.device)
-    normalized = (mean_attn + eye) / (mean_attn + eye).sum(dim=-1, keepdim=True).clamp_min(1e-6)
-
-    flow = torch.zeros(normalized.size(-1), device=device)
-    flow[seq_length - 1] = 1.0
-    for layer in reversed(normalized):
-        flow = layer.transpose(0, 1) @ flow
-    token_scores = flow[:seq_length].detach().cpu().tolist()
-    tokens = _decode_tokens(tokenizer, inputs["input_ids"][0], seq_length)
-
-    return {
-        "text": text,
-        "tokens": tokens,
-        "target_index": int(seq_length - 1),
-        "importance": token_scores,
-        "method": "attention_flow",
-    }
-
-
-def _generate_self_explanation(
-    *,
-    model: AutoModelForCausalLM,
-    tokenizer,
-    text: str,
-    device: torch.device,
-    max_length: int,
-) -> Dict[str, str]:
-    prompt = f"{text}\n\nExplain why this review is positive. Highlight key phrases."
-    inputs = tokenizer(prompt, return_tensors="pt", truncation=True, max_length=max_length)
-    inputs = {k: v.to(device) for k, v in inputs.items()}
-    eos_token_id = tokenizer.eos_token_id
-    pad_token_id = tokenizer.pad_token_id
-    model.eval()
-    with torch.no_grad():
-        generated = model.generate(
-            **inputs,
-            max_new_tokens=128,
-            do_sample=False,
-            temperature=0.0,
-            eos_token_id=eos_token_id,
-            pad_token_id=pad_token_id,
-        )
-    new_tokens = generated[0, inputs["input_ids"].shape[-1] :]
-    explanation = tokenizer.decode(new_tokens, skip_special_tokens=True).strip()
-    return {"text": text, "prompt": prompt, "explanation": explanation}
-
-
-def _plot_attention_importances(
-    *,
-    examples: Sequence[Dict[str, object]],
-    output_dir: str,
-    prefix: str,
-    method: str,
-    top_k: int = 15,
-) -> List[str]:
-    try:
-        import matplotlib.pyplot as plt  # type: ignore
-    except ImportError:  # pragma: no cover - optional dependency in Colab
-        print(
-            "matplotlib is not installed; skipping attention attribution plots. Install it with `pip install matplotlib` to generate the figures."
-        )
-        return []
-
-    saved_paths: List[str] = []
-    for index, example in enumerate(examples):
-        tokens = example.get("tokens")
-        scores = example.get("importance")
-        if not isinstance(tokens, list) or not isinstance(scores, list) or not tokens:
-            continue
-        # Truncate/normalize to match lengths in case of padding.
-        token_scores = np.array(scores, dtype=float)[: len(tokens)]
-        ordering = np.argsort(np.abs(token_scores))[::-1]
-        ordering = ordering[: min(top_k, len(ordering))]
-        ordered_tokens = [tokens[pos] for pos in ordering][::-1]
-        ordered_scores = [float(token_scores[pos]) for pos in ordering][::-1]
-
-        height = max(3.0, 0.35 * len(ordered_tokens) + 1.0)
-        fig, ax = plt.subplots(figsize=(9, height))
-        bars = ax.barh(np.arange(len(ordered_tokens)), ordered_scores, color="#8c6bb1")
-        ax.set_yticks(np.arange(len(ordered_tokens)))
-        ax.set_yticklabels(ordered_tokens)
-        ax.set_xlabel("Token importance")
-        ax.set_title(f"Top attention weights ({method.replace('_', ' ').title()} #{index})")
-        ax.grid(axis="x", linestyle="--", alpha=0.4)
-
-        for bar, score in zip(bars, ordered_scores):
-            ax.text(bar.get_width(), bar.get_y() + bar.get_height() / 2, f" {score:.3f}", va="center")
-
-        fig.tight_layout()
-        output_path = os.path.join(
-            output_dir, f"{prefix}_{method}_example_{index}.png"
-        )
-        fig.savefig(output_path, dpi=200)
-        plt.close(fig)
-        saved_paths.append(os.path.abspath(output_path))
-
-    if saved_paths:
-        print(
-            f"Saved {len(saved_paths)} attention attribution plots for {method.replace('_', ' ')} to {output_dir}."
-        )
-    return saved_paths
-
-
-def _save_self_explanations_text(
-    examples: Sequence[Dict[str, str]], output_dir: str, prefix: str
-) -> Optional[str]:
-    if not examples:
-        return None
-
-    path = os.path.join(output_dir, f"{prefix}_self_explanations.txt")
-    with open(path, "w", encoding="utf-8") as handle:
-        for idx, example in enumerate(examples):
-            handle.write(f"Example {idx}\n")
-            handle.write("Prompt:\n")
-            handle.write(example.get("prompt", "") + "\n")
-            handle.write("Explanation:\n")
-            handle.write(example.get("explanation", "") + "\n")
-            handle.write("\n" + "-" * 40 + "\n\n")
-
-    print(f"Saved self-explanation texts to {os.path.abspath(path)}.")
-    return path
-
-
-def _serialize_shap(explanation: shap.Explanation) -> Dict[str, object]:
-    return {
-        "values": _ensure_json_serializable(explanation.values),
-        "base_values": _ensure_json_serializable(explanation.base_values),
-        "data": _ensure_json_serializable(explanation.data),
-        "feature_names": _ensure_json_serializable(explanation.feature_names),
-        "output_names": _ensure_json_serializable(explanation.output_names),
-    }
-
-
-def save_shap_values(explanation: shap.Explanation, path: str) -> None:
-    with open(path, "w", encoding="utf-8") as handle:
-        json.dump(_serialize_shap(explanation), handle, indent=2)
-
-
->>>>>>> d48f5dd2
 def _ensure_output_dir(path: str) -> None:
     os.makedirs(path, exist_ok=True)
 
@@ -1427,59 +954,6 @@
 def _plot_confusion_matrix(
     confusion: np.ndarray, labels: Sequence[int], output_dir: str, prefix: str
 ) -> None:
-<<<<<<< HEAD
-=======
-    try:
-        import matplotlib.pyplot as plt  # type: ignore
-    except ImportError:  # pragma: no cover - optional dependency in Colab
-        print("matplotlib is not installed; skipping confusion matrix visualization.")
-        return
-
-    fig, ax = plt.subplots(figsize=(6, 5))
-    im = ax.imshow(confusion, interpolation="nearest", cmap="Blues")
-    ax.figure.colorbar(im, ax=ax)
-
-    tick_labels = [str(label) for label in labels]
-    ax.set(
-        xticks=np.arange(confusion.shape[1]),
-        yticks=np.arange(confusion.shape[0]),
-        xticklabels=tick_labels,
-        yticklabels=tick_labels,
-        ylabel="True label",
-        xlabel="Predicted label",
-        title=f"{prefix.replace('_', ' ').title()} Confusion Matrix",
-    )
-
-    plt.setp(ax.get_xticklabels(), rotation=45, ha="right", rotation_mode="anchor")
-
-    thresh = confusion.max() / 2.0 if confusion.size else 0.0
-    for i in range(confusion.shape[0]):
-        for j in range(confusion.shape[1]):
-            ax.text(
-                j,
-                i,
-                format(int(confusion[i, j])),
-                ha="center",
-                va="center",
-                color="white" if confusion[i, j] > thresh else "black",
-            )
-
-    fig.tight_layout()
-    output_path = os.path.join(output_dir, f"{prefix}_confusion_matrix.png")
-    fig.savefig(output_path, dpi=200)
-    plt.close(fig)
-    print(f"Saved confusion matrix visualization to {os.path.abspath(output_path)}.")
-
-
-def _plot_shap_summary(
-    explanation: shap.Explanation,
-    output_dir: str,
-    prefix: str,
-    top_k: int = 20,
-) -> Optional[str]:
-    """Aggregate SHAP scores and visualize the highest-impact tokens."""
-
->>>>>>> d48f5dd2
     try:
         import matplotlib.pyplot as plt  # type: ignore
     except ImportError:  # pragma: no cover - optional dependency in Colab
@@ -1544,12 +1018,6 @@
         interpretability_batch_size=args.interpretability_batch_size,
         lime_num_features=args.lime_num_features,
         lime_num_samples=args.lime_num_samples,
-<<<<<<< HEAD
-=======
-        shap_surrogate_samples=args.shap_surrogate_samples,
-        shap_top_features=args.shap_top_features,
-        shap_vectorizer_max_features=args.shap_vectorizer_max_features,
->>>>>>> d48f5dd2
         max_seq_length=args.max_seq_length,
         load_in_4bit=args.load_in_4bit,
         output_dir=args.output_dir,
@@ -1657,7 +1125,6 @@
         print(
             "Cleared CUDA cache before interpretability; the attribution runs operate on small batches "
             "and are unlikely to cause OOM unless the GPU is already at capacity. "
-<<<<<<< HEAD
             "Lower --lime-num-samples or disable --run-lime if attribution memory errors persist."
         )
 
@@ -1665,16 +1132,6 @@
         lime_samples = zero_shot_texts[: config.interpretability_example_count]
         if lime_samples:
             zero_summary = collect_text_interpretability_outputs(
-=======
-            "Lower --shap-example-count or disable --run-shap if attribution memory errors persist."
-        )
-
-    if config.run_shap:
-        shap_samples = zero_shot_texts[: config.shap_example_count]
-        shap_surrogate_samples = zero_shot_texts[: config.shap_surrogate_samples]
-        if shap_samples:
-            zero_kernel, zero_summary = collect_text_interpretability_outputs(
->>>>>>> d48f5dd2
                 model=model,
                 tokenizer=tokenizer,
                 label_token_map=label_token_map,
@@ -1731,17 +1188,9 @@
     )
     parser.add_argument("--train-subset", type=int, default=5000)
     parser.add_argument("--eval-subset", type=int, default=2000)
-<<<<<<< HEAD
     parser.add_argument("--run-lime", action="store_true")
     parser.add_argument("--no-run-lime", dest="run_lime", action="store_false")
     parser.set_defaults(run_lime=True)
-=======
-    parser.add_argument("--run-shap", action="store_true")
-    parser.add_argument("--no-run-shap", dest="run_shap", action="store_false")
-    parser.set_defaults(run_shap=True)
-    parser.add_argument("--shap-example-count", type=int, default=50)
-    parser.add_argument("--shap-max-evals", type=int, default=200)
->>>>>>> d48f5dd2
     parser.add_argument("--interpretability-example-count", type=int, default=5)
     parser.add_argument(
         "--interpretability-batch-size",
@@ -1750,30 +1199,15 @@
         help="Maximum batch size for interpretability prediction calls to avoid OOM.",
     )
     parser.add_argument("--lime-num-features", type=int, default=10)
-<<<<<<< HEAD
-=======
     parser.add_argument(
         "--lime-num-samples",
         type=int,
         default=512,
         help="Number of perturbed samples per LIME explanation; lower to reduce GPU load.",
     )
-    parser.add_argument("--shap-surrogate-samples", type=int, default=200)
-    parser.add_argument("--shap-top-features", type=int, default=12)
-    parser.add_argument("--shap-vectorizer-max-features", type=int, default=5000)
->>>>>>> d48f5dd2
-    parser.add_argument(
-        "--lime-num-samples",
-        type=int,
-<<<<<<< HEAD
-        default=512,
-        help="Number of perturbed samples per LIME explanation; lower to reduce GPU load.",
-    )
     parser.add_argument(
         "--max-seq-length",
         type=int,
-=======
->>>>>>> d48f5dd2
         default=2048,
         help="Maximum sequence length for tokenization; reduce to lower GPU memory usage.",
     )
