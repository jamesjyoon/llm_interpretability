from __future__ import annotations

__doc__ = """Utility for running zero-shot and LoRA-fine-tuned LLaMA style models on binary classification datasets.

This module is designed so it can be executed end-to-end on Google Colab. It
loads a dataset, evaluates a zero-shot baseline, optionally fine-tunes a LoRA
adapter, and computes SHAP token attributions for both models. The script now evaluates interpretability
precision, recall, F1, and Matthews Correlation Coefficient (MCC) comparisonscomparisons, the script now evaluates interpretability
characteristics across multiple explanation techniques including standard SHAP,
Kernel SHAP, TreeSHAP surrogates, and LIME.
"""

import argparse
import copy
import json
import math
import os
import time
from collections import defaultdict
from contextlib import nullcontext
from dataclasses import dataclass
from typing import Dict, Iterable, Iterator, List, NoReturn, Optional, Sequence, Tuple

import numpy as np
import torch
from datasets import Dataset, DatasetDict, load_dataset
from scipy.stats import spearmanr

try:  # pragma: no cover - PyTorch 2.0+ exposes this helper
    torch.set_float32_matmul_precision("high")
except AttributeError:
    pass

if torch.cuda.is_available():  # pragma: no cover - depends on runtime
    try:
        torch.backends.cuda.matmul.allow_tf32 = True
        torch.backends.cudnn.benchmark = True
    except Exception:
        pass

try:
    import shap  # type: ignore
except ImportError as exc:  # pragma: no cover - optional dependency
    raise SystemExit(
        "The `shap` package is required for attribution analysis. Install it via `pip install shap`."
    ) from exc

try:  # pragma: no cover - optional dependency
    from lime.lime_text import LimeTextExplainer
except Exception:  # pragma: no cover - environments without lime fall back gracefully later
    LimeTextExplainer = None

try:  # pragma: no cover - optional dependency for TreeSHAP surrogate training
    from sklearn.feature_extraction.text import TfidfVectorizer
    from sklearn.tree import DecisionTreeRegressor
except Exception:  # pragma: no cover - environments without sklearn fall back gracefully later
    TfidfVectorizer = DecisionTreeRegressor = None

from peft import LoraConfig, PeftModel, get_peft_model, prepare_model_for_kbit_training
from transformers import (
    AutoModelForCausalLM,
    AutoTokenizer,
    default_data_collator,
    set_seed,
    Trainer,
    TrainingArguments,
)

try:  # pragma: no cover - defensive import for nicer gated model errors
    from huggingface_hub import login as hf_login
    from huggingface_hub.errors import GatedRepoError, RepoAccessError
except Exception:  # pragma: no cover - fallback when huggingface_hub is unavailable
    hf_login = None
    GatedRepoError = RepoAccessError = type("_DummyHFError", (Exception,), {})


HF_ACCESS_ERRORS = (OSError, GatedRepoError, RepoAccessError)


def _raise_hf_access_error(target: str, model_name: str, exc: Exception) -> NoReturn:
    """Surface actionable guidance when gated Hugging Face assets are requested."""

    base_message = (
        f"Failed to load the {target} for `{model_name}`.\n"
        f"If the repository is gated, visit https://huggingface.co/{model_name} to request access "
        "and authenticate before rerunning the script, for example by executing\n"
        "`from huggingface_hub import login; login(\"YOUR_TOKEN\")` in your Colab runtime.\n"
        "Alternatively, rerun with `--model-name` set to a public checkpoint."
    )
    raise SystemExit(f"{base_message}\nOriginal error: {exc}") from exc


LabelTokenMap = Dict[int, int]
TokenAttribution = Tuple[List[str], np.ndarray]


def _maybe_login_to_hf(token: Optional[str]) -> None:
    """Authenticate with Hugging Face when a token is supplied."""

    if not token:
        return
    if hf_login is None:  # pragma: no cover - import guard for minimal installs
        print(
            "Hugging Face token provided but `huggingface_hub` is unavailable; install it "
            "to enable automatic authentication."
        )
        return
    hf_login(token, add_to_git_credential=False)


def _load_label_token_map(tokenizer, label_space: Sequence[int]) -> LabelTokenMap:
    """Return a mapping from dataset labels to their token ids.

    LLaMA-style tokenizers encode numbers with a leading space as a single
    token (e.g., ``" 0"`` becomes ``"▁0"``).  Using the space-prefixed
    representation ensures the labels align with how prompts are constructed
    elsewhere in this module and avoids situations where ``"0"`` would be
    split across multiple tokens.
    """

    if not label_space:
        raise ValueError("At least one label must be provided to build the token map.")

    label_token_map: LabelTokenMap = {}
    for label in label_space:
        label_text = f" {label}"
        token_ids = tokenizer(
            label_text, add_special_tokens=False, return_attention_mask=False
        )["input_ids"]
        if not token_ids:
            raise ValueError(f"Tokenizer could not encode label {label}.")
        label_token_map[int(label)] = token_ids[-1]
    return label_token_map


def _balanced_subset(
    dataset_split: Dataset,
    target_count: Optional[int],
    label_field: str,
    seed: int,
) -> Dataset:
    """Return a stratified subset that preserves label balance when downsampling."""

    if target_count is None:
        return dataset_split
    available = dataset_split.num_rows
    if target_count >= available:
        return dataset_split

    labels = [int(label) for label in dataset_split[label_field]]
    label_to_indices: Dict[int, List[int]] = defaultdict(list)
    for idx, label in enumerate(labels):
        label_to_indices[label].append(idx)
    rng = np.random.default_rng(seed)
    for indices in label_to_indices.values():
        rng.shuffle(indices)

    selected: List[int] = []
    ordered_labels = sorted(label_to_indices)
    while len(selected) < target_count and ordered_labels:
        for label in list(ordered_labels):
            indices = label_to_indices[label]
            if not indices:
                ordered_labels.remove(label)
                continue
            selected.append(indices.pop())
            if len(selected) >= target_count:
                break
            if not indices:
                ordered_labels.remove(label)
    selected.sort()
    return dataset_split.select(selected)


@dataclass
class ExperimentConfig:
    """Configuration for the classification experiment."""

    model_name: str = "meta-llama/Llama-3.2-1B"
    dataset_name: str = "mteb/tweet_sentiment_extraction"
    dataset_config: Optional[str] = None
    train_split: str = "train"
    eval_split: str = "test"
    text_field: str = "text"
    label_field: str = "label"
    train_subset: Optional[int] = None
    eval_subset: Optional[int] = None
    random_seed: int = 42
    learning_rate: float = 3e-4
    num_train_epochs: float = 3.0
    per_device_train_batch_size: int = 8
    gradient_accumulation_steps: int = 2
    lora_r: int = 16
    lora_alpha: int = 32
    lora_dropout: float = 0.1
    max_seq_length: int = 512
    max_target_length: int = 4
    max_new_tokens: int = 3
    eval_batch_size: int = 16
    output_dir: str = "outputs/tweet_sentiment_extraction"
    run_shap: bool = True
    shap_max_evals: int = 200
    shap_example_count: int = 10
    interpretability_methods: Sequence[str] = ("kernel_shap", "tree_shap", "lime")
    lime_num_features: int = 10
    lime_num_samples: int = 500
    tree_shap_max_features: int = 200
    tree_shap_max_depth: int = 6
    load_in_4bit: bool = True
    label_space: Optional[Sequence[int]] = None
    fast_mode: bool = False


def _apply_fast_mode_overrides(config: ExperimentConfig) -> None:
    """Shrink expensive workloads when fast mode is requested."""

    if not config.fast_mode:
        return

    overrides: Dict[str, object] = {}

    def _cap(field: str, limit: int) -> None:
        current = getattr(config, field)
        if current is None or current > limit:
            setattr(config, field, limit)
            overrides[field] = limit

<<<<<<< HEAD
    _cap("train_subset", 1500)
    _cap("eval_subset", 750)
    _cap("shap_example_count", 8)
    _cap("shap_max_evals", 150)
=======
    _cap("train_subset", 1000)
    _cap("eval_subset", 500)
    _cap("shap_example_count", 5)
    _cap("shap_max_evals", 100)
>>>>>>> abb0db39

    if config.num_train_epochs > 1.0:
        config.num_train_epochs = 1.0
        overrides["num_train_epochs"] = 1.0

    if config.eval_batch_size < 32:
        config.eval_batch_size = 32
        overrides["eval_batch_size"] = 32

    if overrides:
        print("Fast mode enabled; applying the following overrides for quicker runs:")
        for key, value in sorted(overrides.items()):
            print(f"  - {key}: {value}")


class PromptFormatter:
    """Converts sentences into classification prompts."""

    def __init__(self, label_space: Sequence[int]) -> None:
        self.label_space = list(label_space)
        label_list = ", ".join(str(label) for label in self.label_space)
        if set(self.label_space) == {0, 1}:
            instruction = (
                "Respond with only the digit `1` for positive sentiment and `0` for negative sentiment."
            )
        else:
            instruction = (
                "Respond with only one of the digits "
                + label_list
                + " to indicate the sentiment class."
            )
        self.template = (
            "You are a sentiment classifier.\n"
            f"{instruction}\n"
            "Tweet: {sentence}\n"
            "Label:"
        )

    def build_prompt(self, sentence: str) -> str:
        return self.template.format(sentence=sentence)


def _maybe_auto_adjust_sequence_length(
    config: ExperimentConfig,
    dataset: DatasetDict,
    tokenizer,
    formatter: PromptFormatter,
) -> ExperimentConfig:
    """Shrink ``max_seq_length`` when the dataset's prompts are already short."""

    if not config.auto_adjust_max_seq_length:
        return config
    if config.train_split not in dataset:
        return config

    split = dataset[config.train_split]
    sample_size = min(config.length_sample_size, split.num_rows)
    if sample_size <= 0:
        return config

    rng = np.random.default_rng(config.random_seed)
    if sample_size >= split.num_rows:
        indices = list(range(split.num_rows))
    else:
        indices = rng.choice(split.num_rows, size=sample_size, replace=False)

    prompt_lengths: List[int] = []
    for raw_index in indices:
        record = split[int(raw_index)]
        sentence = record[config.text_field]
        prompt = formatter.build_prompt(sentence)
        tokenized = tokenizer(
            prompt,
            add_special_tokens=False,
            return_attention_mask=False,
        )
        prompt_lengths.append(len(tokenized["input_ids"]) + config.max_target_length)

    if not prompt_lengths:
        return config

    target_percentile = max(90.0, min(100.0, float(config.max_length_percentile)))
    percentile_length = float(np.percentile(prompt_lengths, target_percentile))
    safety_margin = 4
    trimmed_length = int(math.ceil(percentile_length + safety_margin))
    min_reasonable = max(config.max_target_length + 8, 32)
    adjusted = min(config.max_seq_length, max(trimmed_length, min_reasonable))
    if adjusted < config.max_seq_length:
        print(
            "Auto-adjusted max_seq_length from "
            f"{config.max_seq_length} to {adjusted} based on the {target_percentile}th percentile "
            "of prompt lengths."
        )
        config.max_seq_length = adjusted
    return config


def _prepare_dataset(
    dataset: DatasetDict, config: ExperimentConfig, tokenizer, formatter: PromptFormatter
) -> DatasetDict:
    required_splits = {config.train_split, config.eval_split}
    if not required_splits.issubset(dataset):
        raise ValueError(
            (
                f"Dataset `{config.dataset_name}`"
                + (f" with config `{config.dataset_config}`" if config.dataset_config else "")
                + f" must contain the splits {sorted(required_splits)}."
            )
        )

    # ``DatasetDict`` inherits from ``dict`` but ``dict.copy`` returns a plain
    # ``dict`` without dataset helper methods such as ``map``.  Re-wrap the
    # object explicitly to keep the DatasetDict behavior while avoiding
    # in-place mutation of the caller's dataset.
    dataset = DatasetDict(dataset)
    if config.train_subset:
        dataset[config.train_split] = _balanced_subset(
            dataset[config.train_split],
            config.train_subset,
            config.label_field,
            config.random_seed,
        )
    if config.eval_subset:
        dataset[config.eval_split] = _balanced_subset(
            dataset[config.eval_split],
            config.eval_subset,
            config.label_field,
            config.random_seed,
        )

    def _format_examples(examples):
        prompts = [formatter.build_prompt(sentence) for sentence in examples[config.text_field]]
        full_sequences = [
            f"{prompt} {label}" for prompt, label in zip(prompts, examples[config.label_field])
        ]
        model_inputs = tokenizer(
            full_sequences,
            max_length=config.max_seq_length,
            truncation=True,
            padding="max_length",
        )

        # The causal-LM objective should only supervise the final label token. Mask the
        # prompt portion of each sequence with ``-100`` so the cross-entropy loss
        # focuses on the classification target instead of the copied instruction text.
        attention = model_inputs["attention_mask"]
        labels = []
        for input_ids, mask in zip(model_inputs["input_ids"], attention):
            masked = [-100] * len(input_ids)
            # ``attention_mask`` marks non-padding tokens with 1s. The final
            # non-padding position corresponds to the label token we appended.
            seq_length = int(sum(mask))
            if seq_length > 0:
                label_index = seq_length - 1
                masked[label_index] = input_ids[label_index]
            labels.append(masked)
        model_inputs["labels"] = labels
        return model_inputs

    remove_columns = sorted({
        column
        for split in required_splits
        for column in dataset[split].column_names
    })
    processed = dataset.map(
        _format_examples,
        batched=True,
        remove_columns=remove_columns,
    )

    return processed


def _prepare_zero_shot_texts(
    config: ExperimentConfig, original_dataset: DatasetDict, formatter: PromptFormatter
) -> Tuple[List[str], List[int]]:
    validation_split = original_dataset[config.eval_split]
    validation_split = _balanced_subset(
        validation_split,
        config.eval_subset,
        config.label_field,
        config.random_seed,
    )
    texts = [formatter.build_prompt(sentence) for sentence in validation_split[config.text_field]]
    labels = list(validation_split[config.label_field])
    return texts, labels


def _resolve_label_space(config: ExperimentConfig, dataset: DatasetDict) -> List[int]:
    """Infer the set of labels present in the dataset if not provided explicitly."""

    if config.label_space is not None:
        return sorted({int(label) for label in config.label_space})

    label_values: set[int] = set()
    for split in {config.train_split, config.eval_split} & set(dataset.keys()):
        column = dataset[split][config.label_field]
        label_values.update(int(label) for label in column)

    if not label_values:
        raise ValueError("Unable to infer label space from the dataset; please specify `label_space`.")

    return sorted(label_values)


def _filter_dataset_by_labels(
    dataset: DatasetDict, config: ExperimentConfig, label_space: Sequence[int]
) -> DatasetDict:
    """Restrict the dataset to the requested label ids."""

    allowed_labels = {int(label) for label in label_space}

    def predicate(example):
        return int(example[config.label_field]) in allowed_labels

    return dataset.filter(predicate)


def _autocast_context(model: AutoModelForCausalLM, device: torch.device):
    if device.type != "cuda":
        return nullcontext()
    model_dtype = getattr(model, "dtype", torch.float32)
    if model_dtype in {torch.float16, torch.bfloat16}:
        return torch.cuda.amp.autocast(dtype=model_dtype)
    return torch.cuda.amp.autocast()


def _classification_probabilities(
    model: AutoModelForCausalLM,
    tokenizer,
    prompts: Sequence[str],
    label_token_map: LabelTokenMap,
    device: torch.device,
    max_length: int,
) -> np.ndarray:
    inputs = tokenizer(
        list(prompts),
        padding=True,
        truncation=True,
        max_length=max_length,
        return_tensors="pt",
    )
    inputs = {k: v.to(device) for k, v in inputs.items()}
    model.eval()
    with torch.inference_mode():
        with _autocast_context(model, device):
            outputs = model(**inputs)
    logits = outputs.logits
    sequence_lengths = inputs["attention_mask"].sum(dim=-1) - 1
    final_logits = logits[torch.arange(logits.size(0), device=device), sequence_lengths]
    ordered_labels = list(sorted(label_token_map))
    label_token_ids = torch.tensor(
        [label_token_map[label] for label in ordered_labels], device=device
    )
    label_logits = final_logits[:, label_token_ids]
    probs = torch.softmax(label_logits, dim=-1)
    return probs.detach().cpu().numpy()


def _generation_eos_ids(tokenizer, label_token_map: LabelTokenMap) -> List[int]:
    eos_ids: List[int] = []
    if tokenizer.eos_token_id is not None:
        eos_ids.append(tokenizer.eos_token_id)
    for label_id in label_token_map.values():
        if label_id not in eos_ids:
            eos_ids.append(label_id)
    return eos_ids


def _generate_class_predictions(
    model: AutoModelForCausalLM,
    tokenizer,
    prompts: Sequence[str],
    label_token_map: LabelTokenMap,
    device: torch.device,
    max_length: int,
    max_new_tokens: int,
) -> Tuple[List[int], np.ndarray]:
    inputs = tokenizer(
        list(prompts),
        padding=True,
        truncation=True,
        max_length=max_length,
        return_tensors="pt",
    )
    inputs = {k: v.to(device) for k, v in inputs.items()}
    eos_token_id = _generation_eos_ids(tokenizer, label_token_map)
    model.eval()
    with torch.inference_mode():
        with _autocast_context(model, device):
            generation = model.generate(
                **inputs,
                max_new_tokens=max(1, int(max_new_tokens)),
                do_sample=False,
                temperature=0.0,
                top_p=1.0,
                eos_token_id=eos_token_id,
                pad_token_id=tokenizer.pad_token_id,
                return_dict_in_generate=True,
                output_scores=True,
            )
    with torch.no_grad():
        generation = model.generate(
            **inputs,
            max_new_tokens=max(1, int(max_new_tokens)),
            do_sample=False,
            temperature=0.0,
            top_p=1.0,
            eos_token_id=eos_token_id,
            pad_token_id=tokenizer.pad_token_id,
            return_dict_in_generate=True,
            output_scores=True,
        )

    scores = generation.scores[0]
    ordered_labels = list(sorted(label_token_map))
    label_token_ids = torch.tensor(
        [label_token_map[label] for label in ordered_labels], device=scores.device
    )
    label_logits = scores[:, label_token_ids]
    probs = torch.softmax(label_logits, dim=-1)
    pred_indices = probs.argmax(dim=-1).detach().cpu().tolist()
    predictions = [ordered_labels[index] for index in pred_indices]

    generated_tokens = generation.sequences[:, -1]
    mismatched_indices: List[int] = []
    for idx, token_id in enumerate(generated_tokens.tolist()):
        if token_id not in label_token_map.values():
            mismatched_indices.append(idx)
    if mismatched_indices:
        print(
            "Warning: the model generated tokens outside the expected {0,1} label space "
            f"for batch indices {mismatched_indices}. Predictions fall back to argmax probabilities."
        )

    return predictions, probs.detach().cpu().numpy()


def _batched(iterator: Sequence[str], batch_size: int) -> Iterable[Sequence[str]]:
    for i in range(0, len(iterator), batch_size):
        yield iterator[i : i + batch_size]


def _build_confusion_matrix(
    labels: Sequence[int], predictions: Sequence[int], ordered_labels: Sequence[int]
) -> torch.Tensor:
    """Construct a confusion matrix aligned to ``ordered_labels``."""

    label_to_index = {int(label): idx for idx, label in enumerate(ordered_labels)}
    matrix = torch.zeros((len(ordered_labels), len(ordered_labels)), dtype=torch.long)
    for true_label, pred_label in zip(labels, predictions):
        if int(true_label) not in label_to_index or int(pred_label) not in label_to_index:
            continue
        row = label_to_index[int(true_label)]
        col = label_to_index[int(pred_label)]
        matrix[row, col] += 1
    return matrix


def _per_class_metrics(
    confusion: torch.Tensor, ordered_labels: Sequence[int]
) -> Dict[str, Dict[str, float]]:
    """Compute precision/recall/F1/support for every class."""

    per_class: Dict[str, Dict[str, float]] = {}
    for idx, label in enumerate(ordered_labels):
        tp = confusion[idx, idx].item()
        predicted = confusion[:, idx].sum().item()
        actual = confusion[idx, :].sum().item()
        precision = tp / predicted if predicted > 0 else 0.0
        recall = tp / actual if actual > 0 else 0.0
        denom = precision + recall
        f1 = (2 * precision * recall / denom) if denom > 0 else 0.0
        per_class[str(int(label))] = {
            "precision": float(precision),
            "recall": float(recall),
            "f1": float(f1),
            "support": int(actual),
        }
    return per_class


def _weighted_average(metric: torch.Tensor, weights: torch.Tensor) -> float:
    total = float(weights.sum().item())
    if total <= 0:
        return 0.0
    return float((metric * weights).sum().item() / total)


def _matthews_correlation(confusion: torch.Tensor) -> float:
    """Compute the Matthews Correlation Coefficient for any confusion matrix."""

    if confusion.numel() == 0:
        return 0.0

    confusion = confusion.to(torch.double)
    total = float(confusion.sum().item())
    if total <= 0:
        return 0.0

    actual = confusion.sum(dim=1)
    predicted = confusion.sum(dim=0)
    diag_sum = float(confusion.diag().sum().item())
    numerator = diag_sum * total - float((actual * predicted).sum().item())

    denom_actual = total ** 2 - float(actual.pow(2).sum().item())
    denom_predicted = total ** 2 - float(predicted.pow(2).sum().item())
    if denom_actual <= 0.0 or denom_predicted <= 0.0:
        return 0.0

    denominator = math.sqrt(denom_actual * denom_predicted)
    if denominator <= 0.0:
        return 0.0

    return float(numerator / denominator)


def _aggregate_metrics(
    confusion: torch.Tensor,
    per_class: Dict[str, Dict[str, float]],
    ordered_labels: Sequence[int],
) -> Tuple[float, float, float, float, float]:
    total = float(confusion.sum().item())
    accuracy = float(confusion.diag().sum().item() / total) if total > 0 else 0.0

    supports = torch.tensor(
        [per_class[str(int(label))]["support"] for label in ordered_labels], dtype=torch.float32
    )
    precisions = torch.tensor(
        [per_class[str(int(label))]["precision"] for label in ordered_labels], dtype=torch.float32
    )
    recalls = torch.tensor(
        [per_class[str(int(label))]["recall"] for label in ordered_labels], dtype=torch.float32
    )
    f1_scores = torch.tensor(
        [per_class[str(int(label))]["f1"] for label in ordered_labels], dtype=torch.float32
    )

    if len(ordered_labels) == 2:
        if 1 in ordered_labels:
            positive_idx = ordered_labels.index(1)
        else:
            positive_idx = len(ordered_labels) - 1
        precision = float(precisions[positive_idx].item())
        recall = float(recalls[positive_idx].item())
        f1 = float(f1_scores[positive_idx].item())
    else:
        precision = _weighted_average(precisions, supports)
        recall = _weighted_average(recalls, supports)
        f1 = _weighted_average(f1_scores, supports)

    mcc = _matthews_correlation(confusion)

    return accuracy, precision, recall, f1, mcc


def evaluate_zero_shot(
    model: AutoModelForCausalLM,
    tokenizer,
    prompts: Sequence[str],
    labels: Sequence[int],
    label_token_map: LabelTokenMap,
    device: torch.device,
    max_length: int,
    max_new_tokens: int = 1,
    batch_size: int = 8,
) -> Dict[str, float]:
    predictions: List[int] = []
    probability_rows: List[List[float]] = []
    ordered_labels = list(sorted(label_token_map))
    for batch_prompts in _batched(list(prompts), batch_size):
        preds, probs = _generate_class_predictions(
            model,
            tokenizer,
            batch_prompts,
            label_token_map,
            device,
            max_length,
            max_new_tokens,
        )
        predictions.extend(preds)
        probability_rows.extend(probs.astype(float).tolist())

    confusion = _build_confusion_matrix(labels, predictions, ordered_labels)
    per_class = _per_class_metrics(confusion, ordered_labels)
    accuracy, precision, recall, f1, mcc = _aggregate_metrics(
        confusion, per_class, ordered_labels
    )

    metrics = {
        "accuracy": accuracy,
        "precision": precision,
        "recall": recall,
        "f1": f1,
        "mcc": mcc,
        "per_class": per_class,
        "confusion_matrix": confusion.tolist(),
    }

    if probability_rows:
        probability_array = np.array(probability_rows, dtype=float)
        metrics["mean_max_probability"] = float(np.max(probability_array, axis=1).mean())
        if len(ordered_labels) == 2 and 1 in ordered_labels:
            positive_index = ordered_labels.index(1)
            metrics["positive_probability_mean"] = float(
                probability_array[:, positive_index].mean()
            )
    return metrics


def train_lora_classifier(
    config: ExperimentConfig,
    model: AutoModelForCausalLM,
    processed_dataset: DatasetDict,
) -> PeftModel:
    model_gradient_dtype = getattr(model, "dtype", torch.float32)
    if config.load_in_4bit:
        model = prepare_model_for_kbit_training(model)
    lora_config = LoraConfig(
        r=config.lora_r,
        lora_alpha=config.lora_alpha,
        lora_dropout=config.lora_dropout,
        bias="none",
        task_type="CAUSAL_LM",
        target_modules=["q_proj", "v_proj"],
    )
    if hasattr(model, "config"):
        model.config.use_cache = False
    peft_model = get_peft_model(model, lora_config)
    peft_model.print_trainable_parameters()

    training_args = TrainingArguments(
        output_dir=config.output_dir,
        num_train_epochs=config.num_train_epochs,
        per_device_train_batch_size=config.per_device_train_batch_size,
        gradient_accumulation_steps=config.gradient_accumulation_steps,
        learning_rate=config.learning_rate,
        lr_scheduler_type="cosine",
        warmup_ratio=0.03,
        logging_steps=10,
        save_strategy="no",
        report_to=[],
        bf16=model_gradient_dtype == torch.bfloat16,
        fp16=model_gradient_dtype == torch.float16,
        dataloader_num_workers=config.dataloader_num_workers or 0,
        tf32=torch.cuda.is_available(),
    )

    trainer = Trainer(
        model=peft_model,
        args=training_args,
        train_dataset=processed_dataset[config.train_split],
        eval_dataset=processed_dataset[config.eval_split],
        data_collator=default_data_collator,
    )

    trainer.train()
    peft_model.eval()
    return peft_model


def _shap_masker(tokenizer):
    return shap.maskers.Text(tokenizer)


def compute_shap_values(
    model: AutoModelForCausalLM,
    tokenizer,
    texts: Sequence[str],
    label_token_map: LabelTokenMap,
    device: torch.device,
    max_length: int,
    max_evals: int,
    algorithm: str = "auto",
) -> shap.Explanation:
    masker = _shap_masker(tokenizer)

    def predict_fn(batch_texts: List[str]) -> np.ndarray:
        return _classification_probabilities(
            model,
            tokenizer,
            batch_texts,
            label_token_map,
            device,
            max_length,
        )

    output_names = [str(label) for label in sorted(label_token_map)]
    explainer = shap.Explainer(
        predict_fn, masker, output_names=output_names, algorithm=algorithm
    )
    return explainer(texts, max_evals=max_evals)


def compute_kernel_shap_attributions(
    model: AutoModelForCausalLM,
    tokenizer,
    texts: Sequence[str],
    label_token_map: LabelTokenMap,
    device: torch.device,
    max_length: int,
    max_evals: int,
) -> List[TokenAttribution]:
    """Return token-level Kernel SHAP approximations.

    ``shap.Explainer`` does not accept ``algorithm="kernel"`` when used with
    ``maskers.Text`` (the combination needed for Hugging Face tokenizers).  The
    permutation-based explainer shares the same Kernel SHAP sampling strategy,
    so we explicitly request that algorithm here to emulate Kernel SHAP while
    still receiving properly tokenized outputs.
    """

    explanation = compute_shap_values(
        model,
        tokenizer,
        texts,
        label_token_map,
        device,
        max_length,
        max_evals,
        algorithm="permutation",
    )
    return list(_iter_shap_examples(explanation))


def _ensure_json_serializable(value):
    """Recursively convert numpy/tensor objects into JSON-friendly Python types."""

    if isinstance(value, torch.Tensor):
        return _ensure_json_serializable(value.detach().cpu().numpy())
    if isinstance(value, np.ndarray):
        return _ensure_json_serializable(value.tolist())
    if isinstance(value, (list, tuple)):
        return [_ensure_json_serializable(item) for item in value]
    if isinstance(value, dict):
        return {key: _ensure_json_serializable(item) for key, item in value.items()}
    if isinstance(value, (np.generic,)):
        return value.item()
    if hasattr(value, "tolist"):
        return _ensure_json_serializable(value.tolist())
    return value


def _serialize_shap(explanation: shap.Explanation) -> Dict[str, object]:
    return {
        "values": _ensure_json_serializable(explanation.values),
        "base_values": _ensure_json_serializable(explanation.base_values),
        "data": _ensure_json_serializable(explanation.data),
        "feature_names": _ensure_json_serializable(explanation.feature_names),
        "output_names": _ensure_json_serializable(explanation.output_names),
    }


def save_shap_values(explanation: shap.Explanation, path: str) -> None:
    with open(path, "w", encoding="utf-8") as handle:
        json.dump(_serialize_shap(explanation), handle, indent=2)


def _ensure_output_dir(path: str) -> None:
    os.makedirs(path, exist_ok=True)


def _plot_metric_bars(
    zero_shot_metrics: Dict[str, float],
    fine_tuned_metrics: Optional[Dict[str, float]],
    output_dir: str,
) -> None:
    """Visualize classification metrics and save the figure.

    The bar chart focuses on core metrics that are available for both the
    zero-shot baseline and the optional fine-tuned model.  Matplotlib is
    imported lazily so that the experiment can still run in lightweight
    environments that do not preinstall plotting libraries.
    """

    try:
        import matplotlib.pyplot as plt  # type: ignore
    except ImportError:  # pragma: no cover - optional dependency in Colab
        print("matplotlib is not installed; skipping metric visualization.")
        return

    metrics = ["accuracy", "precision", "recall", "f1", "mcc"]
    zero_values = [zero_shot_metrics.get(metric, float("nan")) for metric in metrics]
    tuned_values: Optional[List[float]] = None
    if fine_tuned_metrics is not None:
        tuned_values = [fine_tuned_metrics.get(metric, float("nan")) for metric in metrics]

    x = np.arange(len(metrics))
    width = 0.35 if tuned_values is not None else 0.6

    fig, ax = plt.subplots(figsize=(8, 5))
    ax.bar(x - width / 2 if tuned_values is not None else x, zero_values, width, label="Zero-shot")
    if tuned_values is not None:
        ax.bar(x + width / 2, tuned_values, width, label="Fine-tuned")

    ax.set_xticks(x)
    ax.set_xticklabels([metric.upper() for metric in metrics])
    ax.set_ylim(-1.05, 1.05)
    ax.set_ylabel("Score")
    ax.set_title("Classification Metrics")
    ax.legend()
    ax.grid(axis="y", linestyle="--", alpha=0.4)

    output_path = os.path.join(output_dir, "metrics_comparison.png")
    fig.tight_layout()
    fig.savefig(output_path, dpi=200)

    inline_displayed = False
    try:  # Attempt inline display for notebook and Colab workflows.
        from IPython import get_ipython  # type: ignore
        from IPython.display import display  # type: ignore
    except ImportError:
        pass
    else:
        ipython = get_ipython()
        if ipython is not None and getattr(ipython, "kernel", None) is not None:
            display(fig)
            inline_displayed = True

    plt.close(fig)

    absolute_path = os.path.abspath(output_path)
    message = f"Saved metric visualization to {absolute_path}."
    if not inline_displayed:
        message += " Inline display is unavailable in this environment; open the PNG to view the chart."
    print(message)


def _plot_shap_summary(
    explanation: shap.Explanation,
    output_dir: str,
    prefix: str,
    top_k: int = 20,
) -> Optional[str]:
    """Aggregate SHAP scores and visualize the highest-impact tokens."""

    try:
        import matplotlib.pyplot as plt  # type: ignore
    except ImportError:  # pragma: no cover - optional dependency in Colab
        print("matplotlib is not installed; skipping SHAP visualization.")
        return None

    token_scores = defaultdict(float)
    for tokens, values in _iter_shap_examples(explanation):
        if not tokens:
            continue
        scores = np.abs(_normalize_token_scores(values, len(tokens)))
        if scores.size == 0:
            continue
        for token, score in zip(tokens, scores):
            token_scores[token] += float(score)

    if not token_scores:
        print(f"No SHAP scores available to visualize for {prefix}; skipping plot.")
        return None

    top_items = sorted(token_scores.items(), key=lambda item: item[1], reverse=True)[:top_k]
    tokens = [token for token, _ in top_items]
    scores = [score for _, score in top_items]

    # Reverse for a top-to-bottom horizontal bar chart.
    tokens = tokens[::-1]
    scores = scores[::-1]

    height = max(4.0, 0.35 * len(tokens) + 1.0)
    fig, ax = plt.subplots(figsize=(9, height))
    ax.barh(np.arange(len(tokens)), scores, color="#4c72b0")
    ax.set_yticks(np.arange(len(tokens)))
    ax.set_yticklabels(tokens)
    ax.set_xlabel("Total |SHAP| score")
    ax.set_title(f"Top token contributions ({prefix.replace('_', ' ').title()})")
    ax.grid(axis="x", linestyle="--", alpha=0.4)

    fig.tight_layout()
    output_path = os.path.join(output_dir, f"{prefix}_shap_summary.png")
    fig.savefig(output_path, dpi=200)

    inline_displayed = False
    try:
        from IPython import get_ipython  # type: ignore
        from IPython.display import display  # type: ignore
    except ImportError:
        pass
    else:
        ipython = get_ipython()
        if ipython is not None and getattr(ipython, "kernel", None) is not None:
            display(fig)
            inline_displayed = True

    plt.close(fig)

    absolute_path = os.path.abspath(output_path)
    message = f"Saved SHAP visualization to {absolute_path}."
    if not inline_displayed:
        message += " Inline display is unavailable in this environment; open the PNG to review the summary."
    print(message)
    return absolute_path


def _aggregate_top_token_scores(
    examples: Sequence[TokenAttribution],
    top_k: int = 20,
) -> Tuple[List[str], List[float]]:
    token_scores = defaultdict(float)
    for tokens, values in examples:
        if not tokens:
            continue
        scores = np.abs(_normalize_token_scores(values, len(tokens)))
        if scores.size == 0:
            continue
        for token, score in zip(tokens, scores):
            token_scores[token] += float(score)

    if not token_scores:
        return [], []

    top_items = sorted(token_scores.items(), key=lambda item: item[1], reverse=True)[:top_k]
    tokens = [token for token, _ in top_items][::-1]
    scores = [score for _, score in top_items][::-1]
    return tokens, scores


def _plot_generic_token_summary(
    examples: Sequence[TokenAttribution],
    output_dir: str,
    prefix: str,
    title: str,
    top_k: int = 20,
) -> Optional[str]:
    try:
        import matplotlib.pyplot as plt  # type: ignore
    except ImportError:  # pragma: no cover - optional dependency in Colab
        print(f"matplotlib is not installed; skipping {title.lower()} visualization.")
        return None

    tokens, scores = _aggregate_top_token_scores(examples, top_k=top_k)
    if not tokens:
        print(f"No token scores available to visualize for {prefix}; skipping plot.")
        return None

    height = max(4.0, 0.35 * len(tokens) + 1.0)
    fig, ax = plt.subplots(figsize=(9, height))
    ax.barh(np.arange(len(tokens)), scores, color="#55a868")
    ax.set_yticks(np.arange(len(tokens)))
    ax.set_yticklabels(tokens)
    ax.set_xlabel("Total |importance| score")
    ax.set_title(title)
    ax.grid(axis="x", linestyle="--", alpha=0.4)

    fig.tight_layout()
    output_path = os.path.join(output_dir, f"{prefix}_token_summary.png")
    fig.savefig(output_path, dpi=200)

    inline_displayed = False
    try:
        from IPython import get_ipython  # type: ignore
        from IPython.display import display  # type: ignore
    except ImportError:
        pass
    else:
        ipython = get_ipython()
        if ipython is not None and getattr(ipython, "kernel", None) is not None:
            display(fig)
            inline_displayed = True

    plt.close(fig)

    absolute_path = os.path.abspath(output_path)
    message = f"Saved interpretability visualization to {absolute_path}."
    if not inline_displayed:
        message += " Inline display is unavailable in this environment; open the PNG to review the summary."
    print(message)
    return absolute_path


def _iter_object_container(container) -> Iterator:
    if isinstance(container, np.ndarray) and container.dtype == object:
        for item in container:
            yield item
    elif isinstance(container, (list, tuple)):
        for item in container:
            yield item
    else:
        yield container


def _to_float_array(value) -> np.ndarray:
    try:
        array = np.array(value)
        if array.dtype == object:
            array = np.array(array.tolist(), dtype=float)
        return array.astype(float)
    except Exception:
        return np.array([], dtype=float)


def _select_label_dimension(values: np.ndarray) -> np.ndarray:
    if values.ndim == 0:
        return values.reshape(1)
    if values.ndim == 1:
        return values
    if values.shape[-1] == 1:
        return values[..., 0]
    return values.mean(axis=-1)


def _normalize_token_scores(values: np.ndarray, token_count: int) -> np.ndarray:
    if values.size == 0:
        return np.zeros(token_count, dtype=float)
    label_values = np.asarray(_select_label_dimension(values)).reshape(-1)
    if label_values.size > token_count:
        label_values = label_values[:token_count]
    if label_values.size < token_count:
        label_values = np.pad(label_values, (0, token_count - label_values.size))
    return label_values.astype(float)


def _normalize_distribution(scores: np.ndarray) -> np.ndarray:
    total = float(scores.sum())
    if scores.size == 0 or total <= 0:
        return np.zeros(scores.size, dtype=float)
    return (scores / total).astype(float)


def _gini_coefficient(distribution: np.ndarray) -> float:
    if distribution.size == 0:
        return 0.0
    sorted_values = np.sort(distribution)
    if sorted_values[-1] == 0:
        return 0.0
    cumulative = np.cumsum(sorted_values)
    total = cumulative[-1]
    if total <= 0:
        return 0.0
    n = distribution.size
    gini = (n + 1 - 2 * np.sum(cumulative / total)) / n
    return float(max(gini, 0.0))


def _entropy(distribution: np.ndarray) -> float:
    if distribution.size == 0:
        return 0.0
    positive = distribution[distribution > 0]
    if positive.size == 0:
        return 0.0
    return float(-np.sum(positive * np.log(positive)))


def _iter_shap_examples(explanation: shap.Explanation) -> Iterator[Tuple[List[str], np.ndarray]]:
    for tokens, values in zip(
        _iter_object_container(explanation.data),
        _iter_object_container(explanation.values),
    ):
        token_list = list(tokens)
        value_array = _to_float_array(values)
        yield token_list, value_array


def summarize_token_attributions(examples: Sequence[TokenAttribution]) -> Dict[str, object]:
    token_scores = defaultdict(float)
    example_means: List[float] = []
    example_stds: List[float] = []
    sparsity_values: List[float] = []
    entropy_values: List[float] = []

    for tokens, values in examples:
        if not tokens:
            continue
        scores = np.abs(_normalize_token_scores(values, len(tokens)))
        if scores.size == 0:
            continue
        example_means.append(float(scores.mean()))
        example_stds.append(float(scores.std()))
        distribution = _normalize_distribution(scores)
        sparsity_values.append(_gini_coefficient(distribution))
        entropy_values.append(_entropy(distribution))
        for token, score in zip(tokens, scores):
            token_scores[token] += float(score)

    summary: Dict[str, object] = {}
    if example_means:
        summary["mean_absolute_token_importance"] = float(np.mean(example_means))
        summary["std_absolute_token_importance"] = float(np.std(example_means))
        summary["median_absolute_token_importance"] = float(np.median(example_means))
    if example_stds:
        summary["mean_token_importance_std"] = float(np.mean(example_stds))
    if sparsity_values:
        summary["mean_token_gini"] = float(np.mean(sparsity_values))
    if entropy_values:
        summary["mean_token_entropy"] = float(np.mean(entropy_values))

    if token_scores:
        top_tokens = sorted(token_scores.items(), key=lambda item: item[1], reverse=True)[:5]
        summary["top_tokens"] = [token for token, _ in top_tokens]
        summary["top_token_scores"] = {token: score for token, score in top_tokens}

    return summary


def collect_token_statistics(examples: Sequence[TokenAttribution]) -> List[Dict[str, object]]:
    statistics: List[Dict[str, object]] = []
    for index, (tokens, values) in enumerate(examples):
        if not tokens:
            continue
        scores = np.abs(_normalize_token_scores(values, len(tokens)))
        if scores.size == 0:
            continue
        ordering = np.argsort(scores)[::-1]
        top_tokens = [
            {"token": tokens[pos], "score": float(scores[pos])}
            for pos in ordering[:5]
        ]
        statistics.append(
            {
                "example_index": index,
                "mean_abs_importance": float(scores.mean()),
                "std_abs_importance": float(scores.std()),
                "token_count": len(tokens),
                "top_tokens": top_tokens,
            }
        )
    return statistics


def _pooled_stddev(sample_a: Sequence[float], sample_b: Sequence[float]) -> float:
    n_a = len(sample_a)
    n_b = len(sample_b)
    if n_a < 2 and n_b < 2:
        return 0.0
    var_a = np.var(sample_a, ddof=1) if n_a > 1 else 0.0
    var_b = np.var(sample_b, ddof=1) if n_b > 1 else 0.0
    denominator = max(n_a + n_b - 2, 1)
    pooled = ((n_a - 1) * var_a + (n_b - 1) * var_b) / denominator if denominator else 0.0
    return float(np.sqrt(max(pooled, 0.0)))


def _tokens_to_dict(tokens: Sequence[str], scores: np.ndarray) -> Dict[str, float]:
    mapping: Dict[str, float] = defaultdict(float)
    for token, score in zip(tokens, scores):
        mapping[token] += float(score)
    return mapping


def compare_token_attributions(
    zero_examples: Sequence[TokenAttribution],
    tuned_examples: Sequence[TokenAttribution],
) -> Dict[str, float]:
    cosine_similarities: List[float] = []
    jaccard_scores: List[float] = []
    zero_means: List[float] = []
    tuned_means: List[float] = []
    per_example_correlations: List[float] = []
    spearman_scores: List[float] = []
    zero_sparsity: List[float] = []
    tuned_sparsity: List[float] = []
    zero_entropy: List[float] = []
    tuned_entropy: List[float] = []
    top5_overlap: List[float] = []
    top10_overlap: List[float] = []

    for (zero_tokens, zero_values), (tuned_tokens, tuned_values) in zip(zero_examples, tuned_examples):
        if not zero_tokens and not tuned_tokens:
            continue

        zero_scores = np.abs(_normalize_token_scores(zero_values, len(zero_tokens)))
        tuned_scores = np.abs(_normalize_token_scores(tuned_values, len(tuned_tokens)))
        zero_dict = _tokens_to_dict(zero_tokens, zero_scores)
        tuned_dict = _tokens_to_dict(tuned_tokens, tuned_scores)
        union = sorted(set(zero_dict) | set(tuned_dict))
        if not union:
            continue
        zero_vector = np.array([zero_dict.get(token, 0.0) for token in union], dtype=float)
        tuned_vector = np.array([tuned_dict.get(token, 0.0) for token in union], dtype=float)
        if zero_vector.size == 0 or tuned_vector.size == 0:
            continue

        denom = float(np.linalg.norm(zero_vector) * np.linalg.norm(tuned_vector))
        if denom > 0:
            cosine_similarities.append(float(np.dot(zero_vector, tuned_vector) / denom))

        zero_means.append(float(zero_vector.mean()))
        tuned_means.append(float(tuned_vector.mean()))

        correlation_matrix = np.corrcoef(zero_vector, tuned_vector)
        corr_value = correlation_matrix[0, 1]
        if np.isfinite(corr_value):
            per_example_correlations.append(float(corr_value))

        if zero_vector.size > 1 and tuned_vector.size > 1:
            rho, _ = spearmanr(zero_vector, tuned_vector)
            if np.isfinite(rho):
                spearman_scores.append(float(rho))

        zero_dist = _normalize_distribution(zero_vector)
        tuned_dist = _normalize_distribution(tuned_vector)
        zero_sparsity.append(_gini_coefficient(zero_dist))
        tuned_sparsity.append(_gini_coefficient(tuned_dist))
        zero_entropy.append(_entropy(zero_dist))
        tuned_entropy.append(_entropy(tuned_dist))

        top_k = min(5, len(zero_dict), len(tuned_dict))
        if top_k == 0:
            continue
        zero_top_tokens = set(sorted(zero_dict, key=zero_dict.get, reverse=True)[:top_k])
        tuned_top_tokens = set(sorted(tuned_dict, key=tuned_dict.get, reverse=True)[:top_k])
        union_top = zero_top_tokens | tuned_top_tokens
        if union_top:
            jaccard_scores.append(len(zero_top_tokens & tuned_top_tokens) / len(union_top))
            top5_overlap.append(len(zero_top_tokens & tuned_top_tokens) / top_k)

        top_k10 = min(10, len(zero_dict), len(tuned_dict))
        if top_k10:
            zero_top10 = set(sorted(zero_dict, key=zero_dict.get, reverse=True)[:top_k10])
            tuned_top10 = set(sorted(tuned_dict, key=tuned_dict.get, reverse=True)[:top_k10])
            top10_overlap.append(len(zero_top10 & tuned_top10) / top_k10)

    comparison: Dict[str, float] = {}
    if cosine_similarities:
        comparison["mean_token_cosine_similarity"] = float(np.mean(cosine_similarities))
    if jaccard_scores:
        comparison["mean_top_token_jaccard"] = float(np.mean(jaccard_scores))
    if top5_overlap:
        comparison["mean_top5_overlap"] = float(np.mean(top5_overlap))
    if top10_overlap:
        comparison["mean_top10_overlap"] = float(np.mean(top10_overlap))
    if zero_means and tuned_means:
        mean_diff = np.array(tuned_means) - np.array(zero_means)
        comparison["mean_abs_importance_difference"] = float(np.mean(mean_diff))
        pooled_std = _pooled_stddev(zero_means, tuned_means)
        if pooled_std > 0:
            comparison["cohens_d_abs_importance"] = float(
                (np.mean(tuned_means) - np.mean(zero_means)) / pooled_std
            )
    if per_example_correlations:
        comparison["mean_token_importance_correlation"] = float(
            np.mean(per_example_correlations)
        )
    if spearman_scores:
        comparison["mean_spearman_correlation"] = float(np.mean(spearman_scores))
    if zero_sparsity:
        comparison["mean_zero_shot_gini"] = float(np.mean(zero_sparsity))
    if tuned_sparsity:
        comparison["mean_fine_tuned_gini"] = float(np.mean(tuned_sparsity))
    if zero_entropy:
        comparison["mean_zero_shot_entropy"] = float(np.mean(zero_entropy))
    if tuned_entropy:
        comparison["mean_fine_tuned_entropy"] = float(np.mean(tuned_entropy))
    return comparison


def summarize_shap_importance(explanation: shap.Explanation) -> Dict[str, object]:
    examples = list(_iter_shap_examples(explanation))
    return summarize_token_attributions(examples)


def _collect_shap_statistics(explanation: shap.Explanation) -> List[Dict[str, object]]:
    examples = list(_iter_shap_examples(explanation))
    return collect_token_statistics(examples)


def compare_shap_explanations(
    zero_shot: shap.Explanation, fine_tuned: shap.Explanation
) -> Dict[str, float]:
    zero_examples = list(_iter_shap_examples(zero_shot))
    tuned_examples = list(_iter_shap_examples(fine_tuned))
    return compare_token_attributions(zero_examples, tuned_examples)


def _preferred_label_index(label_token_map: LabelTokenMap) -> int:
    ordered_labels = sorted(label_token_map)
    if not ordered_labels:
        return 0
    positive_label = ordered_labels[-1]
    return ordered_labels.index(positive_label)


def compute_lime_attributions(
    model: AutoModelForCausalLM,
    tokenizer,
    texts: Sequence[str],
    label_token_map: LabelTokenMap,
    device: torch.device,
    max_length: int,
    num_features: int,
    num_samples: int,
) -> List[TokenAttribution]:
    if LimeTextExplainer is None:  # pragma: no cover - optional dependency
        raise RuntimeError(
            "LIME is not installed. Install it via `pip install lime` to compute LIME metrics."
        )

    ordered_labels = [str(label) for label in sorted(label_token_map)]
    explainer = LimeTextExplainer(class_names=ordered_labels)

    def predict_fn(batch_texts: List[str]) -> np.ndarray:
        return _classification_probabilities(
            model,
            tokenizer,
            batch_texts,
            label_token_map,
            device,
            max_length,
        )

    target_index = _preferred_label_index(label_token_map)
    examples: List[TokenAttribution] = []
    for text in texts:
        explanation = explainer.explain_instance(
            text,
            predict_fn,
            num_features=num_features,
            labels=[target_index],
            num_samples=num_samples,
        )
        feature_list = explanation.as_list(label=target_index)
        tokens = [feature for feature, _ in feature_list]
        values = np.array([score for _, score in feature_list], dtype=float)
        examples.append((tokens, values))
    return examples


def compute_tree_shap_attributions(
    model: AutoModelForCausalLM,
    tokenizer,
    texts: Sequence[str],
    label_token_map: LabelTokenMap,
    device: torch.device,
    max_length: int,
    max_features: int,
    max_depth: int,
) -> List[TokenAttribution]:
    if TfidfVectorizer is None or DecisionTreeRegressor is None:  # pragma: no cover
        raise RuntimeError(
            "scikit-learn is required for TreeSHAP surrogate explanations. Install it via `pip install scikit-learn`."
        )

    vectorizer = TfidfVectorizer(max_features=max_features, ngram_range=(1, 2))
    feature_matrix = vectorizer.fit_transform(texts)
    feature_names = vectorizer.get_feature_names_out().tolist()
    dense_matrix = feature_matrix.toarray()

    def predict_fn(batch_texts: Sequence[str]) -> np.ndarray:
        probs = _classification_probabilities(
            model,
            tokenizer,
            batch_texts,
            label_token_map,
            device,
            max_length,
        )
        return probs[:, _preferred_label_index(label_token_map)]

    target_probs = predict_fn(texts)
    regressor = DecisionTreeRegressor(max_depth=max_depth, random_state=0)
    regressor.fit(dense_matrix, target_probs)
    tree_explainer = shap.TreeExplainer(regressor, feature_perturbation="interventional")
    values = tree_explainer.shap_values(dense_matrix)
    if isinstance(values, list):  # pragma: no cover - TreeExplainer multi-output fallback
        values = values[0]

    examples: List[TokenAttribution] = []
    for row in values:
        examples.append((feature_names, np.array(row, dtype=float)))
    return examples


def _compute_method_examples(
    method: str,
    model: AutoModelForCausalLM,
    tokenizer,
    texts: Sequence[str],
    label_token_map: LabelTokenMap,
    device: torch.device,
    config: ExperimentConfig,
) -> List[TokenAttribution]:
    normalized = method.lower()
    if normalized == "kernel_shap":
        return compute_kernel_shap_attributions(
            model,
            tokenizer,
            texts,
            label_token_map,
            device,
            config.max_seq_length,
            config.shap_max_evals,
        )
    if normalized == "tree_shap":
        return compute_tree_shap_attributions(
            model,
            tokenizer,
            texts,
            label_token_map,
            device,
            config.max_seq_length,
            config.tree_shap_max_features,
            config.tree_shap_max_depth,
        )
    if normalized == "lime":
        return compute_lime_attributions(
            model,
            tokenizer,
            texts,
            label_token_map,
            device,
            config.max_seq_length,
            config.lime_num_features,
            config.lime_num_samples,
        )
    raise ValueError(f"Unsupported interpretability method: {method}")


def _summarize_examples(
    examples: List[TokenAttribution],
    output_dir: Optional[str] = None,
    method: Optional[str] = None,
    variant: Optional[str] = None,
) -> Dict[str, object]:
    summary = summarize_token_attributions(examples)
    summary["per_example_stats"] = collect_token_statistics(examples)
    if output_dir and method and variant:
        visualization_path = _plot_generic_token_summary(
            examples,
            output_dir,
            f"{variant}_{method.lower()}",
            title=f"{method.replace('_', ' ').title()} token contributions ({variant.replace('_', ' ')})",
        )
        if visualization_path:
            summary["visualization_path"] = visualization_path
    return summary


def evaluate_interpretability_method(
    method: str,
    model: AutoModelForCausalLM,
    tokenizer,
    texts: Sequence[str],
    label_token_map: LabelTokenMap,
    device: torch.device,
    config: ExperimentConfig,
    tuned_model: Optional[PeftModel],
) -> Dict[str, object]:
    zero_examples = _compute_method_examples(
        method, model, tokenizer, texts, label_token_map, device, config
    )
    result: Dict[str, object] = {
        "zero_shot": _summarize_examples(
            zero_examples,
            output_dir=config.output_dir,
            method=method,
            variant="zero_shot",
        )
    }

    tuned_examples: Optional[List[TokenAttribution]] = None
    if tuned_model is not None:
        tuned_examples = _compute_method_examples(
            method,
            tuned_model,
            tokenizer,
            texts,
            label_token_map,
            device,
            config,
        )
        result["fine_tuned"] = _summarize_examples(
            tuned_examples,
            output_dir=config.output_dir,
            method=method,
            variant="fine_tuned",
        )
    if tuned_examples is not None:
        result["comparison"] = compare_token_attributions(zero_examples, tuned_examples)
    return result


def run_experiment(args: argparse.Namespace) -> None:
    provided_token = args.huggingface_token or os.environ.get("HF_TOKEN") or os.environ.get(
        "HUGGINGFACE_TOKEN"
    )
    _maybe_login_to_hf(provided_token)

    config = ExperimentConfig(
        model_name=args.model_name,
        dataset_name=args.dataset_name,
        dataset_config=args.dataset_config,
        train_split=args.train_split,
        eval_split=args.eval_split,
        text_field=args.text_field,
        label_field=args.label_field,
        train_subset=args.train_subset,
        eval_subset=args.eval_subset,
        random_seed=args.random_seed,
        learning_rate=args.learning_rate,
        num_train_epochs=args.num_train_epochs,
        per_device_train_batch_size=args.per_device_train_batch_size,
        gradient_accumulation_steps=args.gradient_accumulation_steps,
        run_shap=args.run_shap,
        shap_example_count=args.shap_example_count,
        shap_max_evals=args.shap_max_evals,
        interpretability_methods=args.interpretability_methods,
        lime_num_features=args.lime_num_features,
        lime_num_samples=args.lime_num_samples,
        tree_shap_max_features=args.tree_shap_max_features,
        tree_shap_max_depth=args.tree_shap_max_depth,
        load_in_4bit=args.load_in_4bit,
        max_seq_length=args.max_seq_length,
        max_target_length=args.max_target_length,
        max_new_tokens=args.max_new_tokens,
        eval_batch_size=args.eval_batch_size,
        output_dir=args.output_dir,
        label_space=args.label_space,
        fast_mode=args.fast_mode,
<<<<<<< HEAD
    )

    _apply_fast_mode_overrides(config)
=======
        dataloader_num_workers=args.dataloader_num_workers,
        auto_adjust_max_seq_length=args.auto_adjust_max_seq_length,
        length_sample_size=args.length_sample_size,
        max_length_percentile=args.max_length_percentile,
    )

    config = _apply_fast_mode_overrides(config)
    if config.fast_mode:
        print(
            "Fast mode enabled: using up to "
            f"{config.train_subset or 'all'} training samples, "
            f"{config.eval_subset or 'all'} eval samples, "
            f"{config.num_train_epochs} training epochs, and "
            f"{config.shap_example_count} SHAP examples."
        )
>>>>>>> abb0db39

    set_seed(config.random_seed)
    device = torch.device("cuda" if torch.cuda.is_available() else "cpu")
    if config.load_in_4bit and device.type != "cuda":
        print("4-bit quantization requested but CUDA is unavailable; falling back to full precision.")
        config.load_in_4bit = False

    _ensure_output_dir(config.output_dir)

    try:
        tokenizer = AutoTokenizer.from_pretrained(config.model_name, use_fast=True)
    except HF_ACCESS_ERRORS as exc:
        _raise_hf_access_error("tokenizer", config.model_name, exc)
    if tokenizer.pad_token is None:
        tokenizer.pad_token = tokenizer.eos_token

    base_model_kwargs = {}
    if config.load_in_4bit:
        base_model_kwargs.update({"load_in_4bit": True, "device_map": "auto"})

    try:
        model = AutoModelForCausalLM.from_pretrained(config.model_name, **base_model_kwargs)
    except HF_ACCESS_ERRORS as exc:
        _raise_hf_access_error("model", config.model_name, exc)
    if not config.load_in_4bit:
        model.to(device)

    if config.dataset_config:
        raw_dataset = load_dataset(config.dataset_name, config.dataset_config)
    else:
        raw_dataset = load_dataset(config.dataset_name)

    label_space = _resolve_label_space(config, raw_dataset)
    if config.label_space is not None:
        raw_dataset = _filter_dataset_by_labels(raw_dataset, config, label_space)
    label_token_map = _load_label_token_map(tokenizer, label_space)
    formatter = PromptFormatter(label_space)
    config = _maybe_auto_adjust_sequence_length(config, raw_dataset, tokenizer, formatter)
    processed_dataset = _prepare_dataset(raw_dataset, config, tokenizer, formatter)

    zero_shot_texts, zero_shot_labels = _prepare_zero_shot_texts(config, raw_dataset, formatter)
    zero_shot_metrics = evaluate_zero_shot(
        model,
        tokenizer,
        zero_shot_texts,
        zero_shot_labels,
        label_token_map,
        device,
        config.max_seq_length,
        config.max_new_tokens,
        batch_size=config.eval_batch_size,
    )
    print("Zero-shot evaluation metrics:")
    print(json.dumps(_ensure_json_serializable(zero_shot_metrics), indent=2))

    with open(os.path.join(config.output_dir, "zero_shot_metrics.json"), "w", encoding="utf-8") as handle:
        json.dump(_ensure_json_serializable(zero_shot_metrics), handle, indent=2)

    zero_shot_model = model
    tuned_model: Optional[PeftModel] = None
    fine_tuned_metrics: Optional[Dict[str, float]] = None
    if args.finetune:
        preserve_zero_shot_model = config.run_shap or bool(config.interpretability_methods)
        if preserve_zero_shot_model:
            zero_shot_model = copy.deepcopy(model)
        tuned_model = train_lora_classifier(config, model, processed_dataset)
        tuned_model.save_pretrained(os.path.join(config.output_dir, "lora_adapter"))
        fine_tuned_metrics = evaluate_zero_shot(
            tuned_model,
            tokenizer,
            zero_shot_texts,
            zero_shot_labels,
            label_token_map,
            device,
            config.max_seq_length,
            config.max_new_tokens,
            batch_size=config.eval_batch_size,
        )
        print("Fine-tuned evaluation metrics:")
        print(json.dumps(_ensure_json_serializable(fine_tuned_metrics), indent=2))
        with open(os.path.join(config.output_dir, "fine_tuned_metrics.json"), "w", encoding="utf-8") as handle:
            json.dump(_ensure_json_serializable(fine_tuned_metrics), handle, indent=2)

    _plot_metric_bars(zero_shot_metrics, fine_tuned_metrics, config.output_dir)

    interpretability_summary: Optional[Dict[str, object]] = None
    additional_method_results: Dict[str, object] = {}
    if config.run_shap:
        shap_samples = zero_shot_texts[: config.shap_example_count]
        if shap_samples:
            zero_shot_shap = compute_shap_values(
                zero_shot_model,
                tokenizer,
                shap_samples,
                label_token_map,
                device,
                config.max_seq_length,
                config.shap_max_evals,
            )
            save_shap_values(zero_shot_shap, os.path.join(config.output_dir, "zero_shot_shap.json"))
            print(f"Saved zero-shot SHAP explanations for {len(shap_samples)} examples.")
            zero_summary = summarize_shap_importance(zero_shot_shap)
            zero_summary["per_example_stats"] = _collect_shap_statistics(zero_shot_shap)
            zero_plot_path = _plot_shap_summary(
                zero_shot_shap, config.output_dir, "zero_shot"
            )
            if zero_plot_path:
                zero_summary["visualization_path"] = zero_plot_path
            interpretability_summary = {"zero_shot": zero_summary}

            tuned_shap: Optional[shap.Explanation] = None
            if tuned_model is not None:
                tuned_shap = compute_shap_values(
                    tuned_model,
                    tokenizer,
                    shap_samples,
                    label_token_map,
                    device,
                    config.max_seq_length,
                    config.shap_max_evals,
                )
                save_shap_values(
                    tuned_shap, os.path.join(config.output_dir, "fine_tuned_shap.json")
                )
                print("Saved fine-tuned SHAP explanations.")
                tuned_summary = summarize_shap_importance(tuned_shap)
                tuned_summary["per_example_stats"] = _collect_shap_statistics(tuned_shap)
                tuned_plot_path = _plot_shap_summary(
                    tuned_shap, config.output_dir, "fine_tuned"
                )
                if tuned_plot_path:
                    tuned_summary["visualization_path"] = tuned_plot_path
                interpretability_summary["fine_tuned"] = tuned_summary
                comparison = compare_shap_explanations(zero_shot_shap, tuned_shap)
                zero_stats = interpretability_summary["zero_shot"].get("per_example_stats", [])
                tuned_stats = tuned_summary.get("per_example_stats", [])
                if len(zero_stats) == len(tuned_stats) and zero_stats:
                    comparison["per_example_mean_abs_difference"] = [
                        float(
                            tuned_stats[idx]["mean_abs_importance"]
                            - zero_stats[idx]["mean_abs_importance"]
                        )
                        for idx in range(len(zero_stats))
                    ]
                zero_top = set(interpretability_summary["zero_shot"].get("top_tokens", []))
                tuned_top = set(tuned_summary.get("top_tokens", []))
                union = zero_top | tuned_top
                if union:
                    comparison["top_token_jaccard_overall"] = len(zero_top & tuned_top) / len(union)
                interpretability_summary["comparison"] = comparison

            if config.interpretability_methods:
                for method in config.interpretability_methods:
                    try:
                        method_result = evaluate_interpretability_method(
                            method,
                            zero_shot_model,
                            tokenizer,
                            shap_samples,
                            label_token_map,
                            device,
                            config,
                            tuned_model,
                        )
                    except Exception as exc:  # pragma: no cover - diagnostic aid
                        method_result = {"error": str(exc)}
                    additional_method_results[method] = method_result
        else:
            print("No samples available for SHAP analysis; skipping attribution generation.")

    if additional_method_results:
        if interpretability_summary is None:
            interpretability_summary = {}
        interpretability_summary["additional_methods"] = additional_method_results

    if interpretability_summary is not None:
        summary_path = os.path.join(config.output_dir, "interpretability_metrics.json")
        with open(summary_path, "w", encoding="utf-8") as handle:
            json.dump(_ensure_json_serializable(interpretability_summary), handle, indent=2)
        print(f"Saved interpretability comparison metrics to {summary_path}.")


def build_parser() -> argparse.ArgumentParser:
    parser = argparse.ArgumentParser(description="Run a classification interpretability experiment.")
    parser.add_argument("--model-name", default="meta-llama/Llama-3.2-1B")
    parser.add_argument("--dataset-name", default="mteb/tweet_sentiment_extraction")
    parser.add_argument("--dataset-config", default=None)
    parser.add_argument("--train-split", default="train")
    parser.add_argument("--eval-split", default="test")
    parser.add_argument("--text-field", default="text")
    parser.add_argument("--label-field", default="label")
    parser.add_argument(
        "--label-space",
        nargs="*",
        type=int,
        help="Explicit list of label ids to model (defaults to inferring from the dataset)",
    )
    parser.add_argument("--train-subset", type=int, default=None)
    parser.add_argument("--eval-subset", type=int, default=None)
    parser.add_argument("--random-seed", type=int, default=42)
    parser.add_argument("--learning-rate", type=float, default=3e-4)
    parser.add_argument("--num-train-epochs", type=float, default=3.0)
    parser.add_argument("--per-device-train-batch-size", type=int, default=8)
    parser.add_argument("--gradient-accumulation-steps", type=int, default=2)
    parser.add_argument("--eval-batch-size", type=int, default=16)
    parser.add_argument("--max-seq-length", type=int, default=512)
    parser.add_argument("--max-target-length", type=int, default=4)
    parser.add_argument("--max-new-tokens", type=int, default=3)
    parser.add_argument("--run-shap", action="store_true")
    parser.add_argument("--no-run-shap", dest="run_shap", action="store_false")
    parser.set_defaults(run_shap=True)
    parser.add_argument("--shap-example-count", type=int, default=10)
    parser.add_argument("--shap-max-evals", type=int, default=200)
    parser.add_argument(
        "--interpretability-methods",
        nargs="*",
        default=["kernel_shap", "tree_shap", "lime"],
        help="Additional explanation techniques to compare (e.g., kernel_shap tree_shap lime).",
    )
    parser.add_argument("--lime-num-features", type=int, default=10)
    parser.add_argument("--lime-num-samples", type=int, default=500)
    parser.add_argument("--tree-shap-max-features", type=int, default=200)
    parser.add_argument("--tree-shap-max-depth", type=int, default=6)
    parser.add_argument("--load-in-4bit", action="store_true")
    parser.add_argument("--no-load-in-4bit", dest="load_in_4bit", action="store_false")
    parser.set_defaults(load_in_4bit=True)
    parser.add_argument("--fast-mode", action="store_true", help="Apply faster but less thorough defaults.")
    parser.add_argument("--finetune", action="store_true")
    parser.add_argument("--output-dir", default="outputs/tweet_sentiment_extraction")
    parser.add_argument(
        "--huggingface-token",
        default=None,
        help="Personal access token for gated Hugging Face repositories."
        " If omitted, the script will fall back to the HF_TOKEN or HUGGINGFACE_TOKEN"
        " environment variables when present.",
    )
    return parser
    
if __name__ == "__main__":
    parser = build_parser()
    run_experiment(parser.parse_args())<|MERGE_RESOLUTION|>--- conflicted
+++ resolved
@@ -225,17 +225,10 @@
             setattr(config, field, limit)
             overrides[field] = limit
 
-<<<<<<< HEAD
     _cap("train_subset", 1500)
     _cap("eval_subset", 750)
     _cap("shap_example_count", 8)
     _cap("shap_max_evals", 150)
-=======
-    _cap("train_subset", 1000)
-    _cap("eval_subset", 500)
-    _cap("shap_example_count", 5)
-    _cap("shap_max_evals", 100)
->>>>>>> abb0db39
 
     if config.num_train_epochs > 1.0:
         config.num_train_epochs = 1.0
@@ -1648,27 +1641,9 @@
         output_dir=args.output_dir,
         label_space=args.label_space,
         fast_mode=args.fast_mode,
-<<<<<<< HEAD
     )
 
     _apply_fast_mode_overrides(config)
-=======
-        dataloader_num_workers=args.dataloader_num_workers,
-        auto_adjust_max_seq_length=args.auto_adjust_max_seq_length,
-        length_sample_size=args.length_sample_size,
-        max_length_percentile=args.max_length_percentile,
-    )
-
-    config = _apply_fast_mode_overrides(config)
-    if config.fast_mode:
-        print(
-            "Fast mode enabled: using up to "
-            f"{config.train_subset or 'all'} training samples, "
-            f"{config.eval_subset or 'all'} eval samples, "
-            f"{config.num_train_epochs} training epochs, and "
-            f"{config.shap_example_count} SHAP examples."
-        )
->>>>>>> abb0db39
 
     set_seed(config.random_seed)
     device = torch.device("cuda" if torch.cuda.is_available() else "cpu")
