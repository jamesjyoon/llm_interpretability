from __future__ import annotations

__doc__ = """Utility for running zero-shot and LoRA-fine-tuned LLaMA style models on binary classification datasets.

This module is designed so it can be executed end-to-end on Google Colab. It
loads a dataset, evaluates a zero-shot baseline, optionally fine-tunes a LoRA
adapter, and generates LIME explanations for both models.
"""

import argparse
import json
import os
import time
from dataclasses import dataclass
from typing import Callable, Dict, Iterable, Iterator, List, NoReturn, Optional, Sequence, Tuple

import numpy as np
import torch
from datasets import DatasetDict, load_dataset
from sklearn.metrics import matthews_corrcoef

try:
    from lime.lime_text import LimeTextExplainer  # type: ignore
except ImportError as exc:  # pragma: no cover - optional dependency
    raise SystemExit("The `lime` package is required for interpretability. Install it via `pip install lime`.") from exc

from peft import LoraConfig, PeftModel, get_peft_model, prepare_model_for_kbit_training
from transformers import (
    AutoModelForCausalLM,
    AutoTokenizer,
    LogitsProcessor,
    LogitsProcessorList,
    default_data_collator,
    set_seed,
    Trainer,
    TrainingArguments,
)

try:  # pragma: no cover - defensive import for nicer gated model errors
    from huggingface_hub import login as hf_login
    from huggingface_hub.errors import GatedRepoError, RepoAccessError
except Exception:  # pragma: no cover - fallback when huggingface_hub is unavailable
    hf_login = None
    GatedRepoError = RepoAccessError = type("_DummyHFError", (Exception,), {})


HF_ACCESS_ERRORS = (OSError, GatedRepoError, RepoAccessError)


def _raise_hf_access_error(target: str, model_name: str, exc: Exception) -> NoReturn:
    """Surface actionable guidance when gated Hugging Face assets are requested."""

    base_message = (
        f"Failed to load the {target} for `{model_name}`.\n"
        f"If the repository is gated, visit https://huggingface.co/{model_name} to request access "
        "and authenticate before rerunning the script, for example by executing\n"
        "`from huggingface_hub import login; login(\"YOUR_TOKEN\")` in your Colab runtime.\n"
        "Alternatively, rerun with `--model-name` set to a public checkpoint."
    )
    raise SystemExit(f"{base_message}\nOriginal error: {exc}") from exc


LabelTokenMap = Dict[int, int]


class RestrictedLabelLogitsProcessor(LogitsProcessor):
    """Force generation to stay within a fixed label vocabulary.

    Some base checkpoints occasionally emit stray punctuation or whitespace tokens when
    asked to generate a single-digit label. This logits processor masks all
    vocabulary entries except the provided label tokens so greedy decoding cannot
    wander outside the expected label space.
    """

    def __init__(self, allowed_token_ids: Sequence[int]):
        if not allowed_token_ids:
            raise ValueError("At least one label token id must be supplied for restriction.")
        self.allowed_token_ids = torch.tensor(sorted(set(int(t) for t in allowed_token_ids)))

    def __call__(self, input_ids: torch.LongTensor, scores: torch.FloatTensor) -> torch.FloatTensor:  # type: ignore[override]
        if self.allowed_token_ids.max().item() >= scores.size(-1):
            raise ValueError("Allowed token id exceeds the vocabulary size.")

        original = scores
        restricted = torch.full_like(original, torch.finfo(original.dtype).min)
        allowed = self.allowed_token_ids.to(original.device)
        expanded = allowed.unsqueeze(0).expand(original.size(0), -1)
        restricted.scatter_(1, expanded, original.gather(1, expanded))
        return restricted


def _maybe_login_to_hf(token: Optional[str]) -> None:
    """Authenticate with Hugging Face when a token is supplied."""

    if not token:
        return
    if hf_login is None:  # pragma: no cover - import guard for minimal installs
        print(
            "Hugging Face token provided but `huggingface_hub` is unavailable; install it "
            "to enable automatic authentication."
        )
        return
    hf_login(token, add_to_git_credential=False)


def _configure_cuda_allocator() -> None:
    """Set a fragmentation-friendly CUDA allocator configuration when available."""

    if not torch.cuda.is_available():
        return

    env_keys = ("PYTORCH_ALLOC_CONF", "PYTORCH_CUDA_ALLOC_CONF")
    recommended = "expandable_segments:True"

    for env_key in env_keys:
        current = os.environ.get(env_key)
        if current is None:
            os.environ[env_key] = recommended
            print(
                f"Set {env_key}=expandable_segments:True to reduce CUDA memory fragmentation."
            )
        elif recommended not in current:
            os.environ[env_key] = f"{current},{recommended}"
            print(
                f"Appended expandable_segments:True to {env_key} to reduce CUDA memory fragmentation."
            )


def _load_label_token_map(tokenizer, label_space: Sequence[int]) -> LabelTokenMap:
    """Return a mapping from dataset labels to their token ids.

    LLaMA-style tokenizers encode numbers with a leading space as a single
    token (e.g., ``" 0"`` becomes ``"▁0"``).  Using the space-prefixed
    representation ensures the labels align with how prompts are constructed
    elsewhere in this module and avoids situations where ``"0"`` would be
    split across multiple tokens.
    """

    if not label_space:
        raise ValueError("At least one label must be provided to build the token map.")

    label_token_map: LabelTokenMap = {}
    for label in label_space:
        label_text = f" {label}"
        token_ids = tokenizer(
            label_text, add_special_tokens=False, return_attention_mask=False
        )["input_ids"]
        if not token_ids:
            raise ValueError(f"Tokenizer could not encode label {label}.")
        label_token_map[int(label)] = token_ids[-1]
    return label_token_map


@dataclass
class ExperimentConfig:
    """Configuration for the classification experiment."""
    model_name: str = "meta-llama/Llama-3.2-1B"
    dataset_name: str = "mteb/tweet_sentiment_extraction"
    dataset_config: Optional[str] = None
    train_split: str = "train"
    eval_split: str = "test"
    text_field: str = "text"
    label_field: str = "label"
<<<<<<< HEAD
    train_subset: Optional[int] = 5000
    eval_subset: Optional[int] = 2000
=======
    train_subset: Optional[int] = 800
    eval_subset: Optional[int] = 200
>>>>>>> aa0e1abd
    random_seed: int = 42
    learning_rate: float = 2e-4
    num_train_epochs: float = 2.0
    per_device_train_batch_size: int = 4
    gradient_accumulation_steps: int = 4
    lora_r: int = 16
    lora_alpha: int = 32
    lora_dropout: float = 0.1
<<<<<<< HEAD
    max_seq_length: int = 2048
=======
    max_seq_length: int = 516
>>>>>>> aa0e1abd
    max_target_length: int = 4
    output_dir: str = "outputs/imdb"
    interpretability_example_count: int = 5
    interpretability_batch_size: int = 8
    lime_num_features: int = 10
    lime_num_samples: int = 512
    run_lime: bool = True
    load_in_4bit: bool = True
    label_space: Optional[Sequence[int]] = (0, 1)


class PromptFormatter:
    """Converts sentences into classification prompts."""

    def __init__(self, label_space: Sequence[int]) -> None:
        self.label_space = list(label_space)
        label_list = ", ".join(str(label) for label in self.label_space)
        if set(self.label_space) == {0, 1}:
            instruction = "Respond with only one of the digits 0 (for negative) or 1 (for positive)."
        else:
            instruction = (
                "Respond with only one of the digits "
                + label_list
                + " to indicate the sentiment class."
            )
        self.template = "{instruction}\nTweet: {sentence}\nLabel:"
        self.instruction = instruction

    def build_prompt(self, sentence: str) -> str:
        return self.template.format(instruction=self.instruction, sentence=sentence)


def _prepare_dataset(
    dataset: DatasetDict, config: ExperimentConfig, tokenizer, formatter: PromptFormatter
) -> DatasetDict:
    required_splits = {config.train_split, config.eval_split}
    if not required_splits.issubset(dataset):
        raise ValueError(
            (
                f"Dataset `{config.dataset_name}`"
                + (f" with config `{config.dataset_config}`" if config.dataset_config else "")
                + f" must contain the splits {sorted(required_splits)}."
            )
        )

    mask_notice = {"emitted": False}

    def _format_examples(examples):
        prompts = [formatter.build_prompt(sentence) for sentence in examples[config.text_field]]
        full_sequences = [
            f"{prompt} {label}" for prompt, label in zip(prompts, examples[config.label_field])
        ]
        model_inputs = tokenizer(
            full_sequences,
            max_length=config.max_seq_length,
            truncation=True,
            padding="max_length",
        )

        # The causal-LM objective should only supervise the final label token. Mask the
        # prompt portion of each sequence with ``-100`` so the cross-entropy loss
        # focuses on the classification target instead of the copied instruction text.
        attention = model_inputs["attention_mask"]
        labels = []
        for input_ids, mask in zip(model_inputs["input_ids"], attention):
            masked = [-100] * len(input_ids)
            # ``attention_mask`` marks non-padding tokens with 1s. The final
            # non-padding position corresponds to the label token we appended.
            seq_length = int(sum(mask))
            if seq_length > 0:
                label_index = seq_length - 1
                masked[label_index] = input_ids[label_index]
            labels.append(masked)
            if not mask_notice["emitted"]:
                print(
                    "Masking prompt tokens with -100 so the fine-tuning loss only supervises the appended label token."
                )
                mask_notice["emitted"] = True
        model_inputs["labels"] = labels
        return model_inputs

    remove_columns = sorted({
        column
        for split in required_splits
        for column in dataset[split].column_names
    })
    processed = dataset.map(
        _format_examples,
        batched=True,
        remove_columns=remove_columns,
    )

    if config.train_subset:
        train_dataset = processed[config.train_split].shuffle(seed=config.random_seed)
        train_count = min(config.train_subset, train_dataset.num_rows)
        processed[config.train_split] = train_dataset.select(range(train_count))
    if config.eval_subset:
        validation_dataset = processed[config.eval_split].shuffle(seed=config.random_seed)
        validation_count = min(config.eval_subset, validation_dataset.num_rows)
        processed[config.eval_split] = validation_dataset.select(range(validation_count))
    return processed


def _autoscale_for_device_capacity(config: ExperimentConfig) -> None:
    """Lower max sequence length and subsets on small GPUs to mitigate OOM."""

    if not torch.cuda.is_available():
        return

    total_gb = torch.cuda.get_device_properties(0).total_memory / 1024**3
    # Prefer keeping the user-requested configuration when ample memory exists.
    if total_gb >= 22:
        return

    # Tighten sequence length and dataset sizes when running on ~16 GB cards.
    recommended_max_seq_length = min(config.max_seq_length, 1024)
    recommended_train_subset = None if config.train_subset is None else min(config.train_subset, 3500)
    recommended_eval_subset = None if config.eval_subset is None else min(config.eval_subset, 1400)

    if recommended_max_seq_length < config.max_seq_length:
        print(
            "Detected <22 GB GPU; lowering max_seq_length from "
            f"{config.max_seq_length} to {recommended_max_seq_length} to reduce activation memory."
        )
        config.max_seq_length = recommended_max_seq_length

    if recommended_train_subset is not None and recommended_train_subset < config.train_subset:
        print(
            f"Reducing train_subset from {config.train_subset} to {recommended_train_subset} "
            "to shorten fine-tuning batches on constrained GPUs."
        )
        config.train_subset = recommended_train_subset

    if recommended_eval_subset is not None and recommended_eval_subset < config.eval_subset:
        print(
            f"Reducing eval_subset from {config.eval_subset} to {recommended_eval_subset} "
            "to keep evaluation memory usage lower."
        )
        config.eval_subset = recommended_eval_subset


def _truncate_tokenized_dataset(dataset: DatasetDict, max_length: int) -> DatasetDict:
    """Trim tokenized columns to a smaller maximum length to reduce GPU memory usage."""

    def _truncate(example):
        for key in ("input_ids", "attention_mask", "labels"):
            if key in example:
                example[key] = example[key][:max_length]
        return example

    print(f"Truncating tokenized dataset to max_seq_length={max_length} to mitigate OOM.")
    return dataset.map(_truncate, load_from_cache_file=False)


def _prepare_zero_shot_texts(
    config: ExperimentConfig, original_dataset: DatasetDict
) -> Tuple[List[str], List[int]]:
    validation_split = original_dataset[config.eval_split]
    if config.eval_subset:
        eval_count = min(config.eval_subset, len(validation_split))
        validation_split = validation_split.shuffle(seed=config.random_seed)
        validation_split = validation_split.select(range(eval_count))
    texts = list(validation_split[config.text_field])
    labels = list(validation_split[config.label_field])
    return texts, labels


def _resolve_label_space(config: ExperimentConfig, dataset: DatasetDict) -> List[int]:
    """Infer the set of labels present in the dataset if not provided explicitly."""

    if config.label_space is not None:
        return sorted({int(label) for label in config.label_space})

    label_values: set[int] = set()
    for split in {config.train_split, config.eval_split} & set(dataset.keys()):
        column = dataset[split][config.label_field]
        label_values.update(int(label) for label in column)

    if not label_values:
        raise ValueError("Unable to infer label space from the dataset; please specify `label_space`.")

    return sorted(label_values)


def _filter_dataset_by_labels(
    dataset: DatasetDict, config: ExperimentConfig, label_space: Sequence[int]
) -> DatasetDict:
    """Restrict the dataset to the requested label ids."""

    allowed_labels = {int(label) for label in label_space}

    def predicate(example):
        return int(example[config.label_field]) in allowed_labels

    return dataset.filter(predicate)


def _classification_probabilities(
    model: AutoModelForCausalLM,
    tokenizer,
    prompts: Sequence[str],
    label_token_map: LabelTokenMap,
    device: torch.device,
    max_length: int,
    *,
    max_batch_size: Optional[int] = None,
) -> np.ndarray:
    # Lime can request thousands of perturbed samples at once. Microbatch the
    # probability computation to avoid a single oversized forward pass on the GPU.
    batch_size = max_batch_size or len(prompts)
    probabilities: List[np.ndarray] = []

    for start in range(0, len(prompts), batch_size):
        batch_prompts = list(prompts[start : start + batch_size])
        inputs = tokenizer(
            batch_prompts,
            padding=True,
            truncation=True,
            max_length=max_length,
            return_tensors="pt",
        )
        inputs = {k: v.to(device) for k, v in inputs.items()}
        model.eval()
        with torch.no_grad():
            outputs = model(**inputs)
        logits = outputs.logits
        sequence_lengths = inputs["attention_mask"].sum(dim=-1) - 1
        final_logits = logits[torch.arange(logits.size(0), device=device), sequence_lengths]
        ordered_labels = list(sorted(label_token_map))
        label_token_ids = torch.tensor(
            [label_token_map[label] for label in ordered_labels], device=device
        )
        label_logits = final_logits[:, label_token_ids]
        probs = torch.softmax(label_logits, dim=-1)
        probabilities.append(probs.detach().cpu().numpy())

    return np.concatenate(probabilities, axis=0)


def _build_probability_fn(
    model: AutoModelForCausalLM,
    tokenizer,
    label_token_map: LabelTokenMap,
    device: torch.device,
    max_length: int,
    *,
    max_batch_size: Optional[int] = None,
    formatter: Optional[PromptFormatter] = None,
) -> Callable[[Sequence[str]], np.ndarray]:
    """Return a callable that exposes class probabilities for raw texts."""

    def _predict(batch_texts: Sequence[str]) -> np.ndarray:
        normalized: List[str]
        if isinstance(batch_texts, np.ndarray):
            normalized = [str(item) for item in batch_texts.tolist()]
        else:
            normalized = [str(item) for item in batch_texts]
        if formatter is not None:
            normalized = [formatter.build_prompt(text) for text in normalized]
        return _classification_probabilities(
            model,
            tokenizer,
            normalized,
            label_token_map,
            device,
            max_length,
            max_batch_size=max_batch_size,
        )

    return _predict


def _generation_eos_ids(tokenizer, label_token_map: LabelTokenMap) -> List[int]:
    eos_ids: List[int] = []
    if tokenizer.eos_token_id is not None:
        eos_ids.append(tokenizer.eos_token_id)
    for label_id in label_token_map.values():
        if label_id not in eos_ids:
            eos_ids.append(label_id)
    return eos_ids


def _generate_class_predictions(
    model: AutoModelForCausalLM,
    tokenizer,
    prompts: Sequence[str],
    label_token_map: LabelTokenMap,
    device: torch.device,
    max_length: int,
) -> Tuple[List[int], np.ndarray]:
    inputs = tokenizer(
        list(prompts),
        padding=True,
        truncation=True,
        max_length=max_length,
        return_tensors="pt",
    )
    inputs = {k: v.to(device) for k, v in inputs.items()}
    eos_token_id = _generation_eos_ids(tokenizer, label_token_map)
    logits_processor = LogitsProcessorList(
        [RestrictedLabelLogitsProcessor(label_token_map.values())]
    )
    model.eval()
    with torch.no_grad():
        generation = model.generate(
            **inputs,
            max_new_tokens=1,
            do_sample=False,
            temperature=0.0,
            top_p=1.0,
            eos_token_id=eos_token_id,
            pad_token_id=tokenizer.pad_token_id,
            logits_processor=logits_processor,
            return_dict_in_generate=True,
            output_scores=True,
        )

    scores = generation.scores[0]
    ordered_labels = list(sorted(label_token_map))
    label_token_ids = torch.tensor(
        [label_token_map[label] for label in ordered_labels], device=scores.device
    )
    label_logits = scores[:, label_token_ids]
    probs = torch.softmax(label_logits, dim=-1)
    pred_indices = probs.argmax(dim=-1).detach().cpu().tolist()
    predictions = [ordered_labels[index] for index in pred_indices]

    generated_tokens = generation.sequences[:, -1]
    mismatched_indices: List[int] = []
    for idx, token_id in enumerate(generated_tokens.tolist()):
        if token_id not in label_token_map.values():
            mismatched_indices.append(idx)
    if mismatched_indices:
        print(
            "Warning: the model generated tokens outside the expected {0,1} label space "
            f"for batch indices {mismatched_indices}. Predictions fall back to argmax probabilities."
        )

    return predictions, probs.detach().cpu().numpy()


def _batched(iterator: Sequence[str], batch_size: int) -> Iterable[Sequence[str]]:
    for i in range(0, len(iterator), batch_size):
        yield iterator[i : i + batch_size]


def _build_confusion_matrix(
    labels: Sequence[int], predictions: Sequence[int], ordered_labels: Sequence[int]
) -> torch.Tensor:
    """Construct a confusion matrix aligned to ``ordered_labels``."""

    label_to_index = {int(label): idx for idx, label in enumerate(ordered_labels)}
    matrix = torch.zeros((len(ordered_labels), len(ordered_labels)), dtype=torch.long)
    for true_label, pred_label in zip(labels, predictions):
        if int(true_label) not in label_to_index or int(pred_label) not in label_to_index:
            continue
        row = label_to_index[int(true_label)]
        col = label_to_index[int(pred_label)]
        matrix[row, col] += 1
    return matrix


def _per_class_metrics(
    confusion: torch.Tensor, ordered_labels: Sequence[int]
) -> Dict[str, Dict[str, float]]:
    """Compute precision/recall/F1/support for every class."""

    per_class: Dict[str, Dict[str, float]] = {}
    for idx, label in enumerate(ordered_labels):
        tp = confusion[idx, idx].item()
        predicted = confusion[:, idx].sum().item()
        actual = confusion[idx, :].sum().item()
        precision = tp / predicted if predicted > 0 else 0.0
        recall = tp / actual if actual > 0 else 0.0
        denom = precision + recall
        f1 = (2 * precision * recall / denom) if denom > 0 else 0.0
        per_class[str(int(label))] = {
            "precision": float(precision),
            "recall": float(recall),
            "f1": float(f1),
            "support": int(actual),
        }
    return per_class


def _weighted_average(metric: torch.Tensor, weights: torch.Tensor) -> float:
    total = float(weights.sum().item())
    if total <= 0:
        return 0.0
    return float((metric * weights).sum().item() / total)


def _aggregate_metrics(
    confusion: torch.Tensor,
    per_class: Dict[str, Dict[str, float]],
    ordered_labels: Sequence[int],
) -> Tuple[float, float, float, float]:
    total = float(confusion.sum().item())
    accuracy = float(confusion.diag().sum().item() / total) if total > 0 else 0.0

    supports = torch.tensor(
        [per_class[str(int(label))]["support"] for label in ordered_labels], dtype=torch.float32
    )
    precisions = torch.tensor(
        [per_class[str(int(label))]["precision"] for label in ordered_labels], dtype=torch.float32
    )
    recalls = torch.tensor(
        [per_class[str(int(label))]["recall"] for label in ordered_labels], dtype=torch.float32
    )
    f1_scores = torch.tensor(
        [per_class[str(int(label))]["f1"] for label in ordered_labels], dtype=torch.float32
    )

    if len(ordered_labels) == 2:
        if 1 in ordered_labels:
            positive_idx = ordered_labels.index(1)
        else:
            positive_idx = len(ordered_labels) - 1
        precision = float(precisions[positive_idx].item())
        recall = float(recalls[positive_idx].item())
        f1 = float(f1_scores[positive_idx].item())
    else:
        precision = _weighted_average(precisions, supports)
        recall = _weighted_average(recalls, supports)
        f1 = _weighted_average(f1_scores, supports)

    return accuracy, precision, recall, f1


def evaluate_zero_shot(
    model: AutoModelForCausalLM,
    tokenizer,
    texts: Sequence[str],
    labels: Sequence[int],
    label_token_map: LabelTokenMap,
    device: torch.device,
    max_length: int,
    formatter: PromptFormatter,
    batch_size: int = 8,
) -> Dict[str, float]:
    predictions: List[int] = []
    probability_rows: List[List[float]] = []
    ordered_labels = list(sorted(label_token_map))
    formatted_prompts = [formatter.build_prompt(text) for text in texts]
    for batch_prompts in _batched(formatted_prompts, batch_size):
        preds, probs = _generate_class_predictions(
            model,
            tokenizer,
            batch_prompts,
            label_token_map,
            device,
            max_length,
        )
        predictions.extend(preds)
        probability_rows.extend(probs.astype(float).tolist())

    confusion = _build_confusion_matrix(labels, predictions, ordered_labels)
    per_class = _per_class_metrics(confusion, ordered_labels)
    accuracy, precision, recall, f1 = _aggregate_metrics(confusion, per_class, ordered_labels)
    mcc = 0.0
    if predictions:
        try:
            mcc = float(matthews_corrcoef(list(labels), list(predictions)))
        except ValueError:
            mcc = 0.0

    metrics = {
        "accuracy": accuracy,
        "precision": precision,
        "recall": recall,
        "f1": f1,
        "mcc": mcc,
        "per_class": per_class,
        "confusion_matrix": confusion.tolist(),
    }

    if probability_rows:
        probability_array = np.array(probability_rows, dtype=float)
        metrics["mean_max_probability"] = float(np.max(probability_array, axis=1).mean())
        if len(ordered_labels) == 2 and 1 in ordered_labels:
            positive_index = ordered_labels.index(1)
            metrics["positive_probability_mean"] = float(
                probability_array[:, positive_index].mean()
            )
    return metrics


def train_lora_classifier(
    config: ExperimentConfig,
    model: AutoModelForCausalLM,
    processed_dataset: DatasetDict,
) -> Tuple[PeftModel, bool]:
    model_gradient_dtype = getattr(model, "dtype", torch.float32)
    if config.load_in_4bit:
        model = prepare_model_for_kbit_training(model)
    lora_config = LoraConfig(
        r=config.lora_r,
        lora_alpha=config.lora_alpha,
        lora_dropout=config.lora_dropout,
        bias="none",
        task_type="CAUSAL_LM",
        target_modules=["q_proj", "v_proj"],
    )
    if hasattr(model, "config"):
        model.config.use_cache = False
    peft_model = get_peft_model(model, lora_config)
    peft_model.print_trainable_parameters()
    peft_model.gradient_checkpointing_enable()

    def _build_trainer(batch_size: int, dataset: DatasetDict) -> Trainer:
        training_args = TrainingArguments(
            output_dir=config.output_dir,
            num_train_epochs=config.num_train_epochs,
            per_device_train_batch_size=batch_size,
            gradient_accumulation_steps=config.gradient_accumulation_steps,
            learning_rate=config.learning_rate,
            lr_scheduler_type="cosine",
            warmup_ratio=0.03,
            logging_steps=10,
            save_strategy="no",
            report_to=[],
            bf16=model_gradient_dtype == torch.bfloat16,
            fp16=model_gradient_dtype == torch.float16,
            gradient_checkpointing=True,
        )

        return Trainer(
            model=peft_model,
            args=training_args,
            train_dataset=dataset[config.train_split],
            eval_dataset=dataset[config.eval_split],
            data_collator=default_data_collator,
        )

    current_batch_size = max(1, config.per_device_train_batch_size)
    current_dataset = processed_dataset
    current_max_seq_length = config.max_seq_length
    trainer: Optional[Trainer] = None
    sequence_length_reduced = False
    while True:
        trainer = _build_trainer(current_batch_size, current_dataset)
        try:
            trainer.train()
            break
        except torch.cuda.OutOfMemoryError:
            torch.cuda.empty_cache()
            if current_batch_size == 1:
                if current_max_seq_length > 256:
                    next_max_seq_length = max(256, current_max_seq_length // 2)
                    print(
                        "CUDA OOM at batch size 1; lowering max_seq_length from "
                        f"{current_max_seq_length} to {next_max_seq_length} and retrying."
                    )
                    current_max_seq_length = next_max_seq_length
                    config.max_seq_length = next_max_seq_length
                    current_dataset = _truncate_tokenized_dataset(
                        current_dataset, next_max_seq_length
                    )
                    sequence_length_reduced = True
                    del trainer
                    continue
                print(
                    "CUDA OOM occurred even at batch size 1 and minimum sequence length; "
                    "consider lowering `max_seq_length` or using a smaller model checkpoint."
                )
                raise
            next_batch_size = max(1, current_batch_size // 2)
            print(
                f"CUDA OOM at batch size {current_batch_size}; retrying with batch size {next_batch_size}."
            )
            current_batch_size = next_batch_size
            del trainer
            continue

    peft_model.eval()
    return peft_model, sequence_length_reduced


def run_lime_text_explanations(
    texts: Sequence[str],
    predict_fn: Callable[[Sequence[str]], np.ndarray],
    class_names: Sequence[str],
    num_features: int,
    *,
    num_samples: int,
) -> List[Dict[str, object]]:
    """Generate LIME explanations for a handful of prompts."""

    if not texts:
        return []

    explainer = LimeTextExplainer(class_names=list(class_names))
    results: List[Dict[str, object]] = []
    for text in texts:
        explanation = explainer.explain_instance(
            text, predict_fn, num_features=num_features, num_samples=num_samples
        )
        probabilities = predict_fn([text])[0]
        results.append(
            {
                "text": text,
                "predicted_label": class_names[int(np.argmax(probabilities))],
                "prediction_confidence": float(np.max(probabilities)),
                "token_weights": [(token, float(weight)) for token, weight in explanation.as_list()],
            }
        )
    return results


def collect_text_interpretability_outputs(
    *,
    model: AutoModelForCausalLM,
    tokenizer,
    label_token_map: LabelTokenMap,
    device: torch.device,
    config: ExperimentConfig,
    texts: Sequence[str],
    formatter: PromptFormatter,
    output_prefix: str,
) -> Dict[str, object]:
    """Run interpretability suites for a given model."""

    class_names = [str(label) for label in sorted(label_token_map)]
    predict_fn = _build_probability_fn(
        model,
        tokenizer,
        label_token_map,
        device,
        config.max_seq_length,
        max_batch_size=config.interpretability_batch_size,
        formatter=formatter,
    )
    summary: Dict[str, object] = {}

    lime_samples = texts[: config.interpretability_example_count]
    lime_outputs = run_lime_text_explanations(
        lime_samples,
        predict_fn,
        class_names,
        config.lime_num_features,
        num_samples=config.lime_num_samples,
    )
    if lime_outputs:
        lime_path = os.path.join(config.output_dir, f"{output_prefix}_lime.json")
        with open(lime_path, "w", encoding="utf-8") as handle:
            json.dump(_ensure_json_serializable(lime_outputs), handle, indent=2)
        lime_plot_path = _plot_lime_explanations(lime_outputs, config.output_dir, output_prefix)
        summary["lime"] = {
            "output_path": lime_path,
            "plot_path": lime_plot_path,
            "examples": lime_outputs,
        }
        print(
            f"Saved {output_prefix} LIME explanations for {len(lime_outputs)} "
            f"example{'s' if len(lime_outputs) != 1 else ''}."
        )

    return summary


def _ensure_json_serializable(value):
    """Recursively convert numpy/tensor objects into JSON-friendly Python types."""

    if isinstance(value, torch.Tensor):
        return _ensure_json_serializable(value.detach().cpu().numpy())
    if isinstance(value, np.ndarray):
        return _ensure_json_serializable(value.tolist())
    if isinstance(value, (list, tuple)):
        return [_ensure_json_serializable(item) for item in value]
    if isinstance(value, dict):
        return {key: _ensure_json_serializable(item) for key, item in value.items()}
    if isinstance(value, (np.generic,)):
        return value.item()
    if hasattr(value, "tolist"):
        return _ensure_json_serializable(value.tolist())
    return value


def _save_interpretability_outputs(summary: Dict[str, object], output_dir: str) -> Optional[str]:
    """Persist the generated interpretability artifacts to disk.

    The interpretability summary can contain comparison statistics and
    intermediate metadata.  This helper extracts the per-model outputs for LIME
    and writes them to a single JSON file so they can be consumed after the
    experiment run.
    """

    outputs: Dict[str, Dict[str, object]] = {}
    for model_key in ("zero_shot", "fine_tuned"):
        model_summary = summary.get(model_key)
        if not isinstance(model_summary, dict):
            continue

        method_outputs: Dict[str, object] = {}
        lime_summary = model_summary.get("lime")
        if lime_summary:
            method_outputs["lime"] = lime_summary

        if method_outputs:
            outputs[model_key] = method_outputs

    if not outputs:
        return None

    output_path = os.path.join(output_dir, "interpretability_outputs.json")
    with open(output_path, "w", encoding="utf-8") as handle:
        json.dump(_ensure_json_serializable(outputs), handle, indent=2)

    return output_path


def _ensure_output_dir(path: str) -> None:
    os.makedirs(path, exist_ok=True)


def _plot_metric_bars(
    zero_shot_metrics: Dict[str, float],
    fine_tuned_metrics: Optional[Dict[str, float]],
    output_dir: str,
    *,
    require_fine_tuned: bool = False,
) -> None:
    """Visualize classification metrics and save the figure.

    The bar chart focuses on core metrics that are available for both the
    zero-shot baseline and the optional fine-tuned model.  Matplotlib is
    imported lazily so that the experiment can still run in lightweight
    environments that do not preinstall plotting libraries.
    """

    try:
        import matplotlib.pyplot as plt  # type: ignore
    except ImportError:  # pragma: no cover - optional dependency in Colab
        print(
            "matplotlib is not installed; skipping metric visualization. Install it with `pip install matplotlib` to view the bar chart."
        )
        return

    metrics = ["accuracy", "precision", "recall", "f1", "mcc"]
    zero_values = [zero_shot_metrics.get(metric, float("nan")) for metric in metrics]
    tuned_values: Optional[List[float]] = None
    if fine_tuned_metrics is not None:
        tuned_values = [fine_tuned_metrics.get(metric, float("nan")) for metric in metrics]
    elif require_fine_tuned:
        raise RuntimeError(
            "Fine-tuned metrics were expected for comparison but were unavailable; rerun with --finetune enabled."
        )
    else:
        print("Fine-tuned metrics were not provided; plotting zero-shot scores only.")

    x = np.arange(len(metrics))
    width = 0.35 if tuned_values is not None else 0.6

    fig, ax = plt.subplots(figsize=(8, 5))
    ax.bar(x - width / 2 if tuned_values is not None else x, zero_values, width, label="Zero-shot")
    if tuned_values is not None:
        ax.bar(x + width / 2, tuned_values, width, label="Fine-tuned")

    ax.set_xticks(x)
    ax.set_xticklabels([metric.upper() for metric in metrics])
    ax.set_ylim(0.0, 1.05)
    ax.set_ylabel("Score")
    ax.set_title("Classification Metrics")
    ax.legend()
    ax.grid(axis="y", linestyle="--", alpha=0.4)

    output_path = os.path.join(output_dir, "metrics_comparison.png")
    fig.tight_layout()
    fig.savefig(output_path, dpi=200)

    inline_displayed = False
    try:  # Attempt inline display for notebook and Colab workflows.
        from IPython import get_ipython  # type: ignore
        from IPython.display import display  # type: ignore
    except ImportError:
        pass
    else:
        ipython = get_ipython()
        if ipython is not None and getattr(ipython, "kernel", None) is not None:
            display(fig)
            inline_displayed = True

    plt.close(fig)

    absolute_path = os.path.abspath(output_path)
    message = f"Saved metric visualization to {absolute_path}."
    if not inline_displayed:
        message += " Inline display is unavailable in this environment; open the PNG to view the chart."
    print(message)


def _plot_confusion_matrix(
    confusion: np.ndarray, labels: Sequence[int], output_dir: str, prefix: str
) -> str:
    try:
        import matplotlib.pyplot as plt  # type: ignore
    except ImportError:  # pragma: no cover - optional dependency in Colab
        print("matplotlib is not installed; skipping confusion matrix visualization.")
        return

    fig, ax = plt.subplots(figsize=(6, 5))
    im = ax.imshow(confusion, interpolation="nearest", cmap="Blues")
    ax.figure.colorbar(im, ax=ax)

    tick_labels = [str(label) for label in labels]
    ax.set(
        xticks=np.arange(confusion.shape[1]),
        yticks=np.arange(confusion.shape[0]),
        xticklabels=tick_labels,
        yticklabels=tick_labels,
        ylabel="True label",
        xlabel="Predicted label",
        title=f"{prefix.replace('_', ' ').title()} Confusion Matrix",
    )

    plt.setp(ax.get_xticklabels(), rotation=45, ha="right", rotation_mode="anchor")

    thresh = confusion.max() / 2.0 if confusion.size else 0.0
    for i in range(confusion.shape[0]):
        for j in range(confusion.shape[1]):
            ax.text(
                j,
                i,
                format(int(confusion[i, j])),
                ha="center",
                va="center",
                color="white" if confusion[i, j] > thresh else "black",
            )

    fig.tight_layout()
    output_path = os.path.join(output_dir, f"{prefix}_confusion_matrix.png")
    fig.savefig(output_path, dpi=200)
    plt.close(fig)
    absolute_path = os.path.abspath(output_path)
    print(f"Saved confusion matrix visualization to {absolute_path}.")
    return absolute_path


def _plot_lime_explanations(
    lime_outputs: Sequence[Dict[str, object]], output_dir: str, prefix: str
) -> Optional[str]:
    """Visualize LIME token weights for each analyzed example."""

    if not lime_outputs:
        return None

    try:
        import matplotlib.pyplot as plt  # type: ignore
    except ImportError:  # pragma: no cover - optional dependency
        print(
            "matplotlib is not installed; skipping LIME visualization. Install it with `pip install matplotlib` to view the plots."
        )
        return None

    n_rows = len(lime_outputs)
    fig_height = max(3, 3 * n_rows)
    fig, axes = plt.subplots(n_rows, 1, figsize=(10, fig_height))
    if n_rows == 1:
        axes = [axes]

    for ax, example in zip(axes, lime_outputs):
        token_weights = example.get("token_weights", [])  # type: ignore[assignment]
        if not token_weights:
            ax.axis("off")
            continue
        tokens, weights = zip(*token_weights)  # type: ignore[misc]
        indices = np.arange(len(tokens))
        colors = ["#2c7bb6" if weight >= 0 else "#d7191c" for weight in weights]
        ax.barh(indices, weights, color=colors)
        ax.set_yticks(indices)
        ax.set_yticklabels(tokens)
        ax.invert_yaxis()
        ax.set_xlabel("LIME weight")
        ax.set_title(f"{prefix.replace('_', ' ').title()} example LIME attribution")
        ax.grid(axis="x", linestyle="--", alpha=0.4)

    fig.tight_layout()
    output_path = os.path.join(output_dir, f"{prefix}_lime_plot.png")
    fig.savefig(output_path, dpi=200)
    plt.close(fig)

    absolute_path = os.path.abspath(output_path)
    print(
        "Saved LIME visualization to "
        f"{absolute_path}. Inline display may be unavailable; open the PNG to view the chart."
    )
    return output_path


def run_experiment(args: argparse.Namespace) -> None:
    provided_token = args.huggingface_token or os.environ.get("HF_TOKEN") or os.environ.get(
        "HUGGINGFACE_TOKEN"
    )
    _maybe_login_to_hf(provided_token)
    _configure_cuda_allocator()

    config = ExperimentConfig(
        model_name=args.model_name,
        dataset_name=args.dataset_name,
        dataset_config=args.dataset_config,
        train_split=args.train_split,
        eval_split=args.eval_split,
        text_field=args.text_field,
        label_field=args.label_field,
        train_subset=args.train_subset,
        eval_subset=args.eval_subset,
        run_lime=args.run_lime,
        interpretability_example_count=args.interpretability_example_count,
        interpretability_batch_size=args.interpretability_batch_size,
        lime_num_features=args.lime_num_features,
        lime_num_samples=args.lime_num_samples,
        max_seq_length=args.max_seq_length,
        load_in_4bit=args.load_in_4bit,
        output_dir=args.output_dir,
        label_space=args.label_space,
    )

    set_seed(config.random_seed)
    _autoscale_for_device_capacity(config)
    device = torch.device("cuda" if torch.cuda.is_available() else "cpu")
    if config.load_in_4bit and device.type != "cuda":
        print("4-bit quantization requested but CUDA is unavailable; falling back to full precision.")
        config.load_in_4bit = False

    _ensure_output_dir(config.output_dir)

    try:
        tokenizer = AutoTokenizer.from_pretrained(config.model_name, use_fast=True)
    except HF_ACCESS_ERRORS as exc:
        _raise_hf_access_error("tokenizer", config.model_name, exc)
    if tokenizer.pad_token is None:
        tokenizer.pad_token = tokenizer.eos_token

    base_model_kwargs = {}
    if config.load_in_4bit:
        base_model_kwargs.update({"load_in_4bit": True, "device_map": "auto"})

    try:
        model = AutoModelForCausalLM.from_pretrained(config.model_name, **base_model_kwargs)
    except HF_ACCESS_ERRORS as exc:
        _raise_hf_access_error("model", config.model_name, exc)
    if not config.load_in_4bit:
        model.to(device)

    if config.dataset_config:
        raw_dataset = load_dataset(config.dataset_name, config.dataset_config)
    else:
        raw_dataset = load_dataset(config.dataset_name)

    label_space = _resolve_label_space(config, raw_dataset)
    if config.label_space is not None:
        raw_dataset = _filter_dataset_by_labels(raw_dataset, config, label_space)
    label_token_map = _load_label_token_map(tokenizer, label_space)
    formatter = PromptFormatter(label_space)
    processed_dataset = _prepare_dataset(raw_dataset, config, tokenizer, formatter)

    tuned_model: Optional[PeftModel] = None
    fine_tuned_metrics: Optional[Dict[str, float]] = None
    sequence_length_reduced = False
    zero_shot_texts, zero_shot_labels = _prepare_zero_shot_texts(config, raw_dataset)
    if args.finetune:
        tuned_model, sequence_length_reduced = train_lora_classifier(
            config, model, processed_dataset
        )
        tuned_model.save_pretrained(os.path.join(config.output_dir, "lora_adapter"))

        fine_tuned_metrics = evaluate_zero_shot(
            tuned_model,
            tokenizer,
            zero_shot_texts,
            zero_shot_labels,
            label_token_map,
            device,
            config.max_seq_length,
            formatter,
        )
        print("Fine-tuned evaluation metrics:")
        print(json.dumps(_ensure_json_serializable(fine_tuned_metrics), indent=2))
        with open(os.path.join(config.output_dir, "fine_tuned_metrics.json"), "w", encoding="utf-8") as handle:
            json.dump(_ensure_json_serializable(fine_tuned_metrics), handle, indent=2)

    zero_shot_metrics = evaluate_zero_shot(
        model,
        tokenizer,
        zero_shot_texts,
        zero_shot_labels,
        label_token_map,
        device,
        config.max_seq_length,
        formatter,
    )

    if sequence_length_reduced:
        print(
            "Evaluated zero-shot baseline after fine-tuning adjusted max_seq_length to keep comparisons aligned."
        )

    print("Zero-shot evaluation metrics:")
    print(json.dumps(_ensure_json_serializable(zero_shot_metrics), indent=2))

    with open(os.path.join(config.output_dir, "zero_shot_metrics.json"), "w", encoding="utf-8") as handle:
        json.dump(_ensure_json_serializable(zero_shot_metrics), handle, indent=2)

    _plot_metric_bars(
        zero_shot_metrics,
        fine_tuned_metrics,
        config.output_dir,
        require_fine_tuned=args.finetune,
    )
    label_order = list(sorted(label_token_map))
    if zero_shot_metrics.get("confusion_matrix"):
        _plot_confusion_matrix(
            np.array(zero_shot_metrics["confusion_matrix"]), label_order, config.output_dir, "zero_shot"
        )
    else:
        print("Zero-shot confusion matrix unavailable; skipping visualization.")
    if args.finetune and not fine_tuned_metrics:
        raise RuntimeError("Fine-tuned metrics are required to plot comparisons but were missing.")
    if fine_tuned_metrics and fine_tuned_metrics.get("confusion_matrix"):
        fine_tuned_confusion_path = _plot_confusion_matrix(
            np.array(fine_tuned_metrics["confusion_matrix"]), label_order, config.output_dir, "fine_tuned"
        )
        print(f"Saved fine-tuned confusion matrix visualization to {fine_tuned_confusion_path}.")
    elif args.finetune:
        raise RuntimeError(
            "Fine-tuned confusion matrix was not generated; ensure evaluation produced predictions."
        )

    interpretability_summary: Optional[Dict[str, object]] = None
    if torch.cuda.is_available():
        torch.cuda.empty_cache()
        print(
            "Cleared CUDA cache before interpretability; the attribution runs operate on small batches "
            "and are unlikely to cause OOM unless the GPU is already at capacity. "
            "Lower --lime-num-samples or disable --run-lime if attribution memory errors persist."
        )

    if config.run_lime:
        lime_samples = zero_shot_texts[: config.interpretability_example_count]
        if lime_samples:
            zero_summary = collect_text_interpretability_outputs(
                model=model,
                tokenizer=tokenizer,
                label_token_map=label_token_map,
                device=device,
                config=config,
                texts=lime_samples,
                formatter=formatter,
                output_prefix="zero_shot",
            )
            if zero_summary:
                interpretability_summary = {"zero_shot": zero_summary}

            if tuned_model is not None:
                tuned_summary = collect_text_interpretability_outputs(
                    model=tuned_model,
                    tokenizer=tokenizer,
                    label_token_map=label_token_map,
                    device=device,
                    config=config,
                    texts=lime_samples,
                    formatter=formatter,
                    output_prefix="fine_tuned",
                )
                if tuned_summary:
                    tuned_lime = tuned_summary.get("lime", {})
                    tuned_plot = tuned_lime.get("plot_path") if isinstance(tuned_lime, dict) else None
                    if tuned_plot:
                        print(f"Saved fine-tuned LIME visualization to {tuned_plot}.")
<<<<<<< HEAD
                    elif args.finetune:
                        raise RuntimeError(
                            "Fine-tuned LIME plot was expected but missing; ensure matplotlib is installed "
                            "and that --run-lime remains enabled."
                        )
=======
>>>>>>> aa0e1abd
                    if interpretability_summary is None:
                        interpretability_summary = {}
                    interpretability_summary["fine_tuned"] = tuned_summary
                elif args.finetune:
                    raise RuntimeError("Fine-tuned LIME explanations were expected but missing.")
        else:
            print("No samples available for interpretability analysis; skipping LIME generation.")

    if interpretability_summary is not None:
        summary_path = os.path.join(config.output_dir, "interpretability_metrics.json")
        with open(summary_path, "w", encoding="utf-8") as handle:
            json.dump(_ensure_json_serializable(interpretability_summary), handle, indent=2)
        print(f"Saved interpretability comparison metrics to {summary_path}.")

        outputs_path = _save_interpretability_outputs(interpretability_summary, config.output_dir)
        if outputs_path:
            print(f"Saved interpretability outputs to {outputs_path}.")


def build_parser() -> argparse.ArgumentParser:
    parser = argparse.ArgumentParser(description="Run a classification interpretability experiment.")
    parser.add_argument("--model-name", default="meta-llama/Llama-3.2-1B")
    parser.add_argument("--dataset-name", default="mteb/tweet_sentiment_extraction")
    parser.add_argument("--dataset-config", default=None)
    parser.add_argument("--train-split", default="train")
    parser.add_argument("--eval-split", default="test")
    parser.add_argument("--text-field", default="text")
    parser.add_argument("--label-field", default="label")
    parser.add_argument(
        "--label-space",
        nargs="*",
        type=int,
        default=[0, 1],
        help="Explicit list of label ids to model (defaults to binary sentiment {0,1} unless overridden)",
    )
    parser.add_argument("--train-subset", type=int, default=5000)
    parser.add_argument("--eval-subset", type=int, default=2000)
    parser.add_argument("--run-lime", action="store_true")
    parser.add_argument("--no-run-lime", dest="run_lime", action="store_false")
    parser.set_defaults(run_lime=True)
    parser.add_argument("--interpretability-example-count", type=int, default=5)
    parser.add_argument(
        "--interpretability-batch-size",
        type=int,
        default=8,
        help="Maximum batch size for interpretability prediction calls to avoid OOM.",
    )
    parser.add_argument("--lime-num-features", type=int, default=10)
    parser.add_argument(
        "--lime-num-samples",
        type=int,
        default=512,
        help="Number of perturbed samples per LIME explanation; lower to reduce GPU load.",
    )
    parser.add_argument(
        "--max-seq-length",
        type=int,
        default=2048,
        help="Maximum sequence length for tokenization; reduce to lower GPU memory usage.",
    )
    parser.add_argument("--load-in-4bit", action="store_true")
    parser.add_argument("--no-load-in-4bit", dest="load_in_4bit", action="store_false")
    parser.set_defaults(load_in_4bit=True)
    parser.add_argument("--finetune", action="store_true")
    parser.add_argument("--output-dir", default="outputs/mteb/tweet_sentiment_extraction")
    parser.add_argument(
        "--huggingface-token",
        default=None,
        help="Personal access token for gated Hugging Face repositories."
        " If omitted, the script will fall back to the HF_TOKEN or HUGGINGFACE_TOKEN"
        " environment variables when present.",
    )
    return parser
    
if __name__ == "__main__":
    parser = build_parser()
    run_experiment(parser.parse_args())<|MERGE_RESOLUTION|>--- conflicted
+++ resolved
@@ -161,13 +161,8 @@
     eval_split: str = "test"
     text_field: str = "text"
     label_field: str = "label"
-<<<<<<< HEAD
-    train_subset: Optional[int] = 5000
-    eval_subset: Optional[int] = 2000
-=======
     train_subset: Optional[int] = 800
     eval_subset: Optional[int] = 200
->>>>>>> aa0e1abd
     random_seed: int = 42
     learning_rate: float = 2e-4
     num_train_epochs: float = 2.0
@@ -176,11 +171,7 @@
     lora_r: int = 16
     lora_alpha: int = 32
     lora_dropout: float = 0.1
-<<<<<<< HEAD
-    max_seq_length: int = 2048
-=======
     max_seq_length: int = 516
->>>>>>> aa0e1abd
     max_target_length: int = 4
     output_dir: str = "outputs/imdb"
     interpretability_example_count: int = 5
@@ -1250,14 +1241,11 @@
                     tuned_plot = tuned_lime.get("plot_path") if isinstance(tuned_lime, dict) else None
                     if tuned_plot:
                         print(f"Saved fine-tuned LIME visualization to {tuned_plot}.")
-<<<<<<< HEAD
                     elif args.finetune:
                         raise RuntimeError(
                             "Fine-tuned LIME plot was expected but missing; ensure matplotlib is installed "
                             "and that --run-lime remains enabled."
                         )
-=======
->>>>>>> aa0e1abd
                     if interpretability_summary is None:
                         interpretability_summary = {}
                     interpretability_summary["fine_tuned"] = tuned_summary
