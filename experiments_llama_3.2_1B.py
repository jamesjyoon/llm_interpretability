from __future__ import annotations

__doc__ = """Utility for running zero-shot and LoRA-fine-tuned LLaMA style models on binary classification datasets.

This module is designed so it can be executed end-to-end on Google Colab. It
loads a dataset, evaluates a zero-shot baseline, optionally fine-tunes a LoRA
adapter, and generates LIME explanations for both models.
"""

import argparse
import json
import os
import time
from dataclasses import dataclass
from typing import Callable, Dict, Iterable, Iterator, List, NoReturn, Optional, Sequence, Tuple

import numpy as np
import torch
from datasets import DatasetDict, load_dataset
from sklearn.metrics import matthews_corrcoef

try:
    from lime.lime_text import LimeTextExplainer  # type: ignore
except ImportError as exc:  # pragma: no cover - optional dependency
    raise SystemExit("The `lime` package is required for interpretability. Install it via `pip install lime`.") from exc

from peft import LoraConfig, PeftModel, get_peft_model, prepare_model_for_kbit_training
from transformers import (
    AutoModelForCausalLM,
    AutoTokenizer,
    LogitsProcessor,
    LogitsProcessorList,
    default_data_collator,
    set_seed,
    Trainer,
    TrainingArguments,
)

try:  # pragma: no cover - defensive import for nicer gated model errors
    from huggingface_hub import login as hf_login
    from huggingface_hub.errors import GatedRepoError, RepoAccessError
except Exception:  # pragma: no cover - fallback when huggingface_hub is unavailable
    hf_login = None
    GatedRepoError = RepoAccessError = type("_DummyHFError", (Exception,), {})


HF_ACCESS_ERRORS = (OSError, GatedRepoError, RepoAccessError)


def _raise_hf_access_error(target: str, model_name: str, exc: Exception) -> NoReturn:
    """Surface actionable guidance when gated Hugging Face assets are requested."""

    base_message = (
        f"Failed to load the {target} for `{model_name}`.\n"
        f"If the repository is gated, visit https://huggingface.co/{model_name} to request access "
        "and authenticate before rerunning the script, for example by executing\n"
        "`from huggingface_hub import login; login(\"YOUR_TOKEN\")` in your Colab runtime.\n"
        "Alternatively, rerun with `--model-name` set to a public checkpoint."
    )
    raise SystemExit(f"{base_message}\nOriginal error: {exc}") from exc


LabelTokenMap = Dict[int, int]


class RestrictedLabelLogitsProcessor(LogitsProcessor):
    """Force generation to stay within a fixed label vocabulary.

    Some base checkpoints occasionally emit stray punctuation or whitespace tokens when
    asked to generate a single-digit label. This logits processor masks all
    vocabulary entries except the provided label tokens so greedy decoding cannot
    wander outside the expected label space.
    """

    def __init__(self, allowed_token_ids: Sequence[int]):
        if not allowed_token_ids:
            raise ValueError("At least one label token id must be supplied for restriction.")
        self.allowed_token_ids = torch.tensor(sorted(set(int(t) for t in allowed_token_ids)))

    def __call__(self, input_ids: torch.LongTensor, scores: torch.FloatTensor) -> torch.FloatTensor:  # type: ignore[override]
        if self.allowed_token_ids.max().item() >= scores.size(-1):
            raise ValueError("Allowed token id exceeds the vocabulary size.")

        original = scores
        restricted = torch.full_like(original, torch.finfo(original.dtype).min)
        allowed = self.allowed_token_ids.to(original.device)
        expanded = allowed.unsqueeze(0).expand(original.size(0), -1)
        restricted.scatter_(1, expanded, original.gather(1, expanded))
        return restricted


def _maybe_login_to_hf(token: Optional[str]) -> None:
    """Authenticate with Hugging Face when a token is supplied."""

    if not token:
        return
    if hf_login is None:  # pragma: no cover - import guard for minimal installs
        print(
            "Hugging Face token provided but `huggingface_hub` is unavailable; install it "
            "to enable automatic authentication."
        )
        return
    hf_login(token, add_to_git_credential=False)


def _configure_cuda_allocator() -> None:
    """Set a fragmentation-friendly CUDA allocator configuration when available."""

    if not torch.cuda.is_available():
        return

    env_keys = ("PYTORCH_ALLOC_CONF", "PYTORCH_CUDA_ALLOC_CONF")
    recommended = "expandable_segments:True"

    for env_key in env_keys:
        current = os.environ.get(env_key)
        if current is None:
            os.environ[env_key] = recommended
            print(
                f"Set {env_key}=expandable_segments:True to reduce CUDA memory fragmentation."
            )
        elif recommended not in current:
            os.environ[env_key] = f"{current},{recommended}"
            print(
                f"Appended expandable_segments:True to {env_key} to reduce CUDA memory fragmentation."
            )


def _load_label_token_map(tokenizer, label_space: Sequence[int]) -> LabelTokenMap:
    """Return a mapping from dataset labels to their token ids.

    LLaMA-style tokenizers encode numbers with a leading space as a single
    token (e.g., ``" 0"`` becomes ``"▁0"``).  Using the space-prefixed
    representation ensures the labels align with how prompts are constructed
    elsewhere in this module and avoids situations where ``"0"`` would be
    split across multiple tokens.
    """

    if not label_space:
        raise ValueError("At least one label must be provided to build the token map.")

    label_token_map: LabelTokenMap = {}
    for label in label_space:
        label_text = f" {label}"
        token_ids = tokenizer(
            label_text, add_special_tokens=False, return_attention_mask=False
        )["input_ids"]
        if not token_ids:
            raise ValueError(f"Tokenizer could not encode label {label}.")
        label_token_map[int(label)] = token_ids[-1]
    return label_token_map


@dataclass
class ExperimentConfig:
    """Configuration for the classification experiment."""
    model_name: str = "meta-llama/Llama-3.2-1B"
    dataset_name: str = "mteb/tweet_sentiment_extraction"
    dataset_config: Optional[str] = None
    train_split: str = "train"
    eval_split: str = "test"
    text_field: str = "text"
    label_field: str = "label"
    train_subset: Optional[int] = 5000
    eval_subset: Optional[int] = 2000
    random_seed: int = 42
    learning_rate: float = 2e-4
    num_train_epochs: float = 2.0
    per_device_train_batch_size: int = 4
    gradient_accumulation_steps: int = 4
    lora_r: int = 16
    lora_alpha: int = 32
    lora_dropout: float = 0.1
<<<<<<< HEAD
    max_seq_length: int = 2048
=======
    max_seq_length: int = 516
>>>>>>> 9ffc54d6
    max_target_length: int = 4
    output_dir: str = "outputs/imdb"
    interpretability_example_count: int = 5
    interpretability_batch_size: int = 8
    lime_num_features: int = 10
    lime_num_samples: int = 512
    run_lime: bool = True
    load_in_4bit: bool = True
    label_space: Optional[Sequence[int]] = None


class PromptFormatter:
    """Converts sentences into classification prompts."""

    def __init__(self, label_space: Sequence[int]) -> None:
        self.label_space = list(label_space)
        label_list = ", ".join(str(label) for label in self.label_space)
        if set(self.label_space) == {0, 1}:
            instruction = "Respond with only one of the digits 0 (for negative) or 1 (for positive)."
        else:
            instruction = (
                "Respond with only one of the digits "
                + label_list
                + " to indicate the sentiment class."
            )
        self.template = "{instruction}\nTweet: {sentence}\nLabel:"
        self.instruction = instruction

    def build_prompt(self, sentence: str) -> str:
        return self.template.format(instruction=self.instruction, sentence=sentence)


def _prepare_dataset(
    dataset: DatasetDict, config: ExperimentConfig, tokenizer, formatter: PromptFormatter
) -> DatasetDict:
    required_splits = {config.train_split, config.eval_split}
    if not required_splits.issubset(dataset):
        raise ValueError(
            (
                f"Dataset `{config.dataset_name}`"
                + (f" with config `{config.dataset_config}`" if config.dataset_config else "")
                + f" must contain the splits {sorted(required_splits)}."
            )
        )

    mask_notice = {"emitted": False}

    def _format_examples(examples):
        prompts = [formatter.build_prompt(sentence) for sentence in examples[config.text_field]]
        full_sequences = [
            f"{prompt} {label}" for prompt, label in zip(prompts, examples[config.label_field])
        ]
        model_inputs = tokenizer(
            full_sequences,
            max_length=config.max_seq_length,
            truncation=True,
            padding="max_length",
        )

        # The causal-LM objective should only supervise the final label token. Mask the
        # prompt portion of each sequence with ``-100`` so the cross-entropy loss
        # focuses on the classification target instead of the copied instruction text.
        attention = model_inputs["attention_mask"]
        labels = []
        for input_ids, mask in zip(model_inputs["input_ids"], attention):
            masked = [-100] * len(input_ids)
            # ``attention_mask`` marks non-padding tokens with 1s. The final
            # non-padding position corresponds to the label token we appended.
            seq_length = int(sum(mask))
            if seq_length > 0:
                label_index = seq_length - 1
                masked[label_index] = input_ids[label_index]
            labels.append(masked)
            if not mask_notice["emitted"]:
                print(
                    "Masking prompt tokens with -100 so the fine-tuning loss only supervises the appended label token."
                )
                mask_notice["emitted"] = True
        model_inputs["labels"] = labels
        return model_inputs

    remove_columns = sorted({
        column
        for split in required_splits
        for column in dataset[split].column_names
    })
    processed = dataset.map(
        _format_examples,
        batched=True,
        remove_columns=remove_columns,
    )

    if config.train_subset:
        train_dataset = processed[config.train_split].shuffle(seed=config.random_seed)
        train_count = min(config.train_subset, train_dataset.num_rows)
        processed[config.train_split] = train_dataset.select(range(train_count))
    if config.eval_subset:
        validation_dataset = processed[config.eval_split].shuffle(seed=config.random_seed)
        validation_count = min(config.eval_subset, validation_dataset.num_rows)
        processed[config.eval_split] = validation_dataset.select(range(validation_count))
    return processed


def _autoscale_for_device_capacity(config: ExperimentConfig) -> None:
    """Lower max sequence length and subsets on small GPUs to mitigate OOM."""

    if not torch.cuda.is_available():
        return

    total_gb = torch.cuda.get_device_properties(0).total_memory / 1024**3
    # Prefer keeping the user-requested configuration when ample memory exists.
    if total_gb >= 22:
        return

    # Tighten sequence length and dataset sizes when running on ~16 GB cards.
    recommended_max_seq_length = min(config.max_seq_length, 1024)
    recommended_train_subset = None if config.train_subset is None else min(config.train_subset, 3500)
    recommended_eval_subset = None if config.eval_subset is None else min(config.eval_subset, 1400)

    if recommended_max_seq_length < config.max_seq_length:
        print(
            "Detected <22 GB GPU; lowering max_seq_length from "
            f"{config.max_seq_length} to {recommended_max_seq_length} to reduce activation memory."
        )
        config.max_seq_length = recommended_max_seq_length

    if recommended_train_subset is not None and recommended_train_subset < config.train_subset:
        print(
            f"Reducing train_subset from {config.train_subset} to {recommended_train_subset} "
            "to shorten fine-tuning batches on constrained GPUs."
        )
        config.train_subset = recommended_train_subset

    if recommended_eval_subset is not None and recommended_eval_subset < config.eval_subset:
        print(
            f"Reducing eval_subset from {config.eval_subset} to {recommended_eval_subset} "
            "to keep evaluation memory usage lower."
        )
        config.eval_subset = recommended_eval_subset


def _truncate_tokenized_dataset(dataset: DatasetDict, max_length: int) -> DatasetDict:
    """Trim tokenized columns to a smaller maximum length to reduce GPU memory usage."""

    def _truncate(example):
        for key in ("input_ids", "attention_mask", "labels"):
            if key in example:
                example[key] = example[key][:max_length]
        return example

    print(f"Truncating tokenized dataset to max_seq_length={max_length} to mitigate OOM.")
    return dataset.map(_truncate, load_from_cache_file=False)


def _prepare_zero_shot_texts(
    config: ExperimentConfig, original_dataset: DatasetDict
) -> Tuple[List[str], List[int]]:
    validation_split = original_dataset[config.eval_split]
    if config.eval_subset:
        eval_count = min(config.eval_subset, len(validation_split))
        validation_split = validation_split.shuffle(seed=config.random_seed)
        validation_split = validation_split.select(range(eval_count))
    texts = list(validation_split[config.text_field])
    labels = list(validation_split[config.label_field])
    return texts, labels


def _resolve_label_space(config: ExperimentConfig, dataset: DatasetDict) -> List[int]:
    """Infer the set of labels present in the dataset if not provided explicitly."""

    if config.label_space is not None:
        return sorted({int(label) for label in config.label_space})

    label_values: set[int] = set()
    for split in {config.train_split, config.eval_split} & set(dataset.keys()):
        column = dataset[split][config.label_field]
        label_values.update(int(label) for label in column)

    if not label_values:
        raise ValueError("Unable to infer label space from the dataset; please specify `label_space`.")

    return sorted(label_values)


def _filter_dataset_by_labels(
    dataset: DatasetDict, config: ExperimentConfig, label_space: Sequence[int]
) -> DatasetDict:
    """Restrict the dataset to the requested label ids."""

    allowed_labels = {int(label) for label in label_space}

    def predicate(example):
        return int(example[config.label_field]) in allowed_labels

    return dataset.filter(predicate)


def _classification_probabilities(
    model: AutoModelForCausalLM,
    tokenizer,
    prompts: Sequence[str],
    label_token_map: LabelTokenMap,
    device: torch.device,
    max_length: int,
    *,
    max_batch_size: Optional[int] = None,
) -> np.ndarray:
    # Lime can request thousands of perturbed samples at once. Microbatch the
    # probability computation to avoid a single oversized forward pass on the GPU.
    batch_size = max_batch_size or len(prompts)
    probabilities: List[np.ndarray] = []

    for start in range(0, len(prompts), batch_size):
        batch_prompts = list(prompts[start : start + batch_size])
        inputs = tokenizer(
            batch_prompts,
            padding=True,
            truncation=True,
            max_length=max_length,
            return_tensors="pt",
        )
        inputs = {k: v.to(device) for k, v in inputs.items()}
        model.eval()
        with torch.no_grad():
            outputs = model(**inputs)
        logits = outputs.logits
        sequence_lengths = inputs["attention_mask"].sum(dim=-1) - 1
        final_logits = logits[torch.arange(logits.size(0), device=device), sequence_lengths]
        ordered_labels = list(sorted(label_token_map))
        label_token_ids = torch.tensor(
            [label_token_map[label] for label in ordered_labels], device=device
        )
        label_logits = final_logits[:, label_token_ids]
        probs = torch.softmax(label_logits, dim=-1)
        probabilities.append(probs.detach().cpu().numpy())

    return np.concatenate(probabilities, axis=0)


def _build_probability_fn(
    model: AutoModelForCausalLM,
    tokenizer,
    label_token_map: LabelTokenMap,
    device: torch.device,
    max_length: int,
    *,
    max_batch_size: Optional[int] = None,
<<<<<<< HEAD
    formatter: Optional[PromptFormatter] = None,
=======
>>>>>>> 9ffc54d6
) -> Callable[[Sequence[str]], np.ndarray]:
    """Return a callable that exposes class probabilities for raw texts."""

    def _predict(batch_texts: Sequence[str]) -> np.ndarray:
        normalized: List[str]
        if isinstance(batch_texts, np.ndarray):
            normalized = [str(item) for item in batch_texts.tolist()]
        else:
            normalized = [str(item) for item in batch_texts]
        if formatter is not None:
            normalized = [formatter.build_prompt(text) for text in normalized]
        return _classification_probabilities(
            model,
            tokenizer,
            normalized,
            label_token_map,
            device,
            max_length,
            max_batch_size=max_batch_size,
        )

    return _predict


def _generation_eos_ids(tokenizer, label_token_map: LabelTokenMap) -> List[int]:
    eos_ids: List[int] = []
    if tokenizer.eos_token_id is not None:
        eos_ids.append(tokenizer.eos_token_id)
    for label_id in label_token_map.values():
        if label_id not in eos_ids:
            eos_ids.append(label_id)
    return eos_ids


def _generate_class_predictions(
    model: AutoModelForCausalLM,
    tokenizer,
    prompts: Sequence[str],
    label_token_map: LabelTokenMap,
    device: torch.device,
    max_length: int,
) -> Tuple[List[int], np.ndarray]:
    inputs = tokenizer(
        list(prompts),
        padding=True,
        truncation=True,
        max_length=max_length,
        return_tensors="pt",
    )
    inputs = {k: v.to(device) for k, v in inputs.items()}
    eos_token_id = _generation_eos_ids(tokenizer, label_token_map)
    logits_processor = LogitsProcessorList(
        [RestrictedLabelLogitsProcessor(label_token_map.values())]
    )
    model.eval()
    with torch.no_grad():
        generation = model.generate(
            **inputs,
            max_new_tokens=1,
            do_sample=False,
            temperature=0.0,
            top_p=1.0,
            eos_token_id=eos_token_id,
            pad_token_id=tokenizer.pad_token_id,
            logits_processor=logits_processor,
            return_dict_in_generate=True,
            output_scores=True,
        )

    scores = generation.scores[0]
    ordered_labels = list(sorted(label_token_map))
    label_token_ids = torch.tensor(
        [label_token_map[label] for label in ordered_labels], device=scores.device
    )
    label_logits = scores[:, label_token_ids]
    probs = torch.softmax(label_logits, dim=-1)
    pred_indices = probs.argmax(dim=-1).detach().cpu().tolist()
    predictions = [ordered_labels[index] for index in pred_indices]

    generated_tokens = generation.sequences[:, -1]
    mismatched_indices: List[int] = []
    for idx, token_id in enumerate(generated_tokens.tolist()):
        if token_id not in label_token_map.values():
            mismatched_indices.append(idx)
    if mismatched_indices:
        print(
            "Warning: the model generated tokens outside the expected {0,1} label space "
            f"for batch indices {mismatched_indices}. Predictions fall back to argmax probabilities."
        )

    return predictions, probs.detach().cpu().numpy()


def _batched(iterator: Sequence[str], batch_size: int) -> Iterable[Sequence[str]]:
    for i in range(0, len(iterator), batch_size):
        yield iterator[i : i + batch_size]


def _build_confusion_matrix(
    labels: Sequence[int], predictions: Sequence[int], ordered_labels: Sequence[int]
) -> torch.Tensor:
    """Construct a confusion matrix aligned to ``ordered_labels``."""

    label_to_index = {int(label): idx for idx, label in enumerate(ordered_labels)}
    matrix = torch.zeros((len(ordered_labels), len(ordered_labels)), dtype=torch.long)
    for true_label, pred_label in zip(labels, predictions):
        if int(true_label) not in label_to_index or int(pred_label) not in label_to_index:
            continue
        row = label_to_index[int(true_label)]
        col = label_to_index[int(pred_label)]
        matrix[row, col] += 1
    return matrix


def _per_class_metrics(
    confusion: torch.Tensor, ordered_labels: Sequence[int]
) -> Dict[str, Dict[str, float]]:
    """Compute precision/recall/F1/support for every class."""

    per_class: Dict[str, Dict[str, float]] = {}
    for idx, label in enumerate(ordered_labels):
        tp = confusion[idx, idx].item()
        predicted = confusion[:, idx].sum().item()
        actual = confusion[idx, :].sum().item()
        precision = tp / predicted if predicted > 0 else 0.0
        recall = tp / actual if actual > 0 else 0.0
        denom = precision + recall
        f1 = (2 * precision * recall / denom) if denom > 0 else 0.0
        per_class[str(int(label))] = {
            "precision": float(precision),
            "recall": float(recall),
            "f1": float(f1),
            "support": int(actual),
        }
    return per_class


def _weighted_average(metric: torch.Tensor, weights: torch.Tensor) -> float:
    total = float(weights.sum().item())
    if total <= 0:
        return 0.0
    return float((metric * weights).sum().item() / total)


def _aggregate_metrics(
    confusion: torch.Tensor,
    per_class: Dict[str, Dict[str, float]],
    ordered_labels: Sequence[int],
) -> Tuple[float, float, float, float]:
    total = float(confusion.sum().item())
    accuracy = float(confusion.diag().sum().item() / total) if total > 0 else 0.0

    supports = torch.tensor(
        [per_class[str(int(label))]["support"] for label in ordered_labels], dtype=torch.float32
    )
    precisions = torch.tensor(
        [per_class[str(int(label))]["precision"] for label in ordered_labels], dtype=torch.float32
    )
    recalls = torch.tensor(
        [per_class[str(int(label))]["recall"] for label in ordered_labels], dtype=torch.float32
    )
    f1_scores = torch.tensor(
        [per_class[str(int(label))]["f1"] for label in ordered_labels], dtype=torch.float32
    )

    if len(ordered_labels) == 2:
        if 1 in ordered_labels:
            positive_idx = ordered_labels.index(1)
        else:
            positive_idx = len(ordered_labels) - 1
        precision = float(precisions[positive_idx].item())
        recall = float(recalls[positive_idx].item())
        f1 = float(f1_scores[positive_idx].item())
    else:
        precision = _weighted_average(precisions, supports)
        recall = _weighted_average(recalls, supports)
        f1 = _weighted_average(f1_scores, supports)

    return accuracy, precision, recall, f1


def evaluate_zero_shot(
    model: AutoModelForCausalLM,
    tokenizer,
    texts: Sequence[str],
    labels: Sequence[int],
    label_token_map: LabelTokenMap,
    device: torch.device,
    max_length: int,
    formatter: PromptFormatter,
    batch_size: int = 8,
) -> Dict[str, float]:
    predictions: List[int] = []
    probability_rows: List[List[float]] = []
    ordered_labels = list(sorted(label_token_map))
    formatted_prompts = [formatter.build_prompt(text) for text in texts]
    for batch_prompts in _batched(formatted_prompts, batch_size):
        preds, probs = _generate_class_predictions(
            model,
            tokenizer,
            batch_prompts,
            label_token_map,
            device,
            max_length,
        )
        predictions.extend(preds)
        probability_rows.extend(probs.astype(float).tolist())

    confusion = _build_confusion_matrix(labels, predictions, ordered_labels)
    per_class = _per_class_metrics(confusion, ordered_labels)
    accuracy, precision, recall, f1 = _aggregate_metrics(confusion, per_class, ordered_labels)
    mcc = 0.0
    if predictions:
        try:
            mcc = float(matthews_corrcoef(list(labels), list(predictions)))
        except ValueError:
            mcc = 0.0

    metrics = {
        "accuracy": accuracy,
        "precision": precision,
        "recall": recall,
        "f1": f1,
        "mcc": mcc,
        "per_class": per_class,
        "confusion_matrix": confusion.tolist(),
    }

    if probability_rows:
        probability_array = np.array(probability_rows, dtype=float)
        metrics["mean_max_probability"] = float(np.max(probability_array, axis=1).mean())
        if len(ordered_labels) == 2 and 1 in ordered_labels:
            positive_index = ordered_labels.index(1)
            metrics["positive_probability_mean"] = float(
                probability_array[:, positive_index].mean()
            )
    return metrics


def train_lora_classifier(
    config: ExperimentConfig,
    model: AutoModelForCausalLM,
    processed_dataset: DatasetDict,
) -> Tuple[PeftModel, bool]:
    model_gradient_dtype = getattr(model, "dtype", torch.float32)
    if config.load_in_4bit:
        model = prepare_model_for_kbit_training(model)
    lora_config = LoraConfig(
        r=config.lora_r,
        lora_alpha=config.lora_alpha,
        lora_dropout=config.lora_dropout,
        bias="none",
        task_type="CAUSAL_LM",
        target_modules=["q_proj", "v_proj"],
    )
    if hasattr(model, "config"):
        model.config.use_cache = False
    peft_model = get_peft_model(model, lora_config)
    peft_model.print_trainable_parameters()
    peft_model.gradient_checkpointing_enable()

    def _build_trainer(batch_size: int, dataset: DatasetDict) -> Trainer:
        training_args = TrainingArguments(
            output_dir=config.output_dir,
            num_train_epochs=config.num_train_epochs,
            per_device_train_batch_size=batch_size,
            gradient_accumulation_steps=config.gradient_accumulation_steps,
            learning_rate=config.learning_rate,
            lr_scheduler_type="cosine",
            warmup_ratio=0.03,
            logging_steps=10,
            save_strategy="no",
            report_to=[],
            bf16=model_gradient_dtype == torch.bfloat16,
            fp16=model_gradient_dtype == torch.float16,
            gradient_checkpointing=True,
        )

        return Trainer(
            model=peft_model,
            args=training_args,
            train_dataset=dataset[config.train_split],
            eval_dataset=dataset[config.eval_split],
            data_collator=default_data_collator,
        )

    current_batch_size = max(1, config.per_device_train_batch_size)
    current_dataset = processed_dataset
    current_max_seq_length = config.max_seq_length
    trainer: Optional[Trainer] = None
    sequence_length_reduced = False
    while True:
        trainer = _build_trainer(current_batch_size, current_dataset)
        try:
            trainer.train()
            break
        except torch.cuda.OutOfMemoryError:
            torch.cuda.empty_cache()
            if current_batch_size == 1:
                if current_max_seq_length > 256:
                    next_max_seq_length = max(256, current_max_seq_length // 2)
                    print(
                        "CUDA OOM at batch size 1; lowering max_seq_length from "
                        f"{current_max_seq_length} to {next_max_seq_length} and retrying."
                    )
                    current_max_seq_length = next_max_seq_length
                    config.max_seq_length = next_max_seq_length
                    current_dataset = _truncate_tokenized_dataset(
                        current_dataset, next_max_seq_length
                    )
                    sequence_length_reduced = True
                    del trainer
                    continue
                print(
                    "CUDA OOM occurred even at batch size 1 and minimum sequence length; "
                    "consider lowering `max_seq_length` or using a smaller model checkpoint."
                )
                raise
            next_batch_size = max(1, current_batch_size // 2)
            print(
                f"CUDA OOM at batch size {current_batch_size}; retrying with batch size {next_batch_size}."
            )
            current_batch_size = next_batch_size
            del trainer
            continue

    peft_model.eval()
    return peft_model, sequence_length_reduced


def run_lime_text_explanations(
    texts: Sequence[str],
    predict_fn: Callable[[Sequence[str]], np.ndarray],
    class_names: Sequence[str],
    num_features: int,
    *,
    num_samples: int,
) -> List[Dict[str, object]]:
    """Generate LIME explanations for a handful of prompts."""

    if not texts:
        return []

    explainer = LimeTextExplainer(class_names=list(class_names))
    results: List[Dict[str, object]] = []
    for text in texts:
        explanation = explainer.explain_instance(
            text, predict_fn, num_features=num_features, num_samples=num_samples
        )
        probabilities = predict_fn([text])[0]
        results.append(
            {
                "text": text,
                "predicted_label": class_names[int(np.argmax(probabilities))],
                "prediction_confidence": float(np.max(probabilities)),
                "token_weights": [(token, float(weight)) for token, weight in explanation.as_list()],
            }
        )
    return results


def collect_text_interpretability_outputs(
    *,
    model: AutoModelForCausalLM,
    tokenizer,
    label_token_map: LabelTokenMap,
    device: torch.device,
    config: ExperimentConfig,
    texts: Sequence[str],
<<<<<<< HEAD
    formatter: PromptFormatter,
=======
>>>>>>> 9ffc54d6
    output_prefix: str,
) -> Dict[str, object]:
    """Run interpretability suites for a given model."""

    class_names = [str(label) for label in sorted(label_token_map)]
    predict_fn = _build_probability_fn(
        model,
        tokenizer,
        label_token_map,
        device,
        config.max_seq_length,
        max_batch_size=config.interpretability_batch_size,
<<<<<<< HEAD
        formatter=formatter,
=======
>>>>>>> 9ffc54d6
    )
    summary: Dict[str, object] = {}

    lime_samples = texts[: config.interpretability_example_count]
    lime_outputs = run_lime_text_explanations(
        lime_samples,
        predict_fn,
        class_names,
        config.lime_num_features,
        num_samples=config.lime_num_samples,
    )
    if lime_outputs:
        lime_path = os.path.join(config.output_dir, f"{output_prefix}_lime.json")
        with open(lime_path, "w", encoding="utf-8") as handle:
            json.dump(_ensure_json_serializable(lime_outputs), handle, indent=2)
        lime_plot_path = _plot_lime_explanations(lime_outputs, config.output_dir, output_prefix)
        summary["lime"] = {
            "output_path": lime_path,
            "plot_path": lime_plot_path,
            "examples": lime_outputs,
        }
        print(
            f"Saved {output_prefix} LIME explanations for {len(lime_outputs)} "
            f"example{'s' if len(lime_outputs) != 1 else ''}."
        )

    return summary


def _ensure_json_serializable(value):
    """Recursively convert numpy/tensor objects into JSON-friendly Python types."""

    if isinstance(value, torch.Tensor):
        return _ensure_json_serializable(value.detach().cpu().numpy())
    if isinstance(value, np.ndarray):
        return _ensure_json_serializable(value.tolist())
    if isinstance(value, (list, tuple)):
        return [_ensure_json_serializable(item) for item in value]
    if isinstance(value, dict):
        return {key: _ensure_json_serializable(item) for key, item in value.items()}
    if isinstance(value, (np.generic,)):
        return value.item()
    if hasattr(value, "tolist"):
        return _ensure_json_serializable(value.tolist())
    return value


def _save_interpretability_outputs(summary: Dict[str, object], output_dir: str) -> Optional[str]:
    """Persist the generated interpretability artifacts to disk.

    The interpretability summary can contain comparison statistics and
    intermediate metadata.  This helper extracts the per-model outputs for LIME
    and writes them to a single JSON file so they can be consumed after the
    experiment run.
    """

    outputs: Dict[str, Dict[str, object]] = {}
    for model_key in ("zero_shot", "fine_tuned"):
        model_summary = summary.get(model_key)
        if not isinstance(model_summary, dict):
            continue

        method_outputs: Dict[str, object] = {}
        lime_summary = model_summary.get("lime")
        if lime_summary:
            method_outputs["lime"] = lime_summary

        if method_outputs:
            outputs[model_key] = method_outputs

    if not outputs:
        return None

    output_path = os.path.join(output_dir, "interpretability_outputs.json")
    with open(output_path, "w", encoding="utf-8") as handle:
        json.dump(_ensure_json_serializable(outputs), handle, indent=2)

    return output_path


def _ensure_output_dir(path: str) -> None:
    os.makedirs(path, exist_ok=True)


def _plot_metric_bars(
    zero_shot_metrics: Dict[str, float],
    fine_tuned_metrics: Optional[Dict[str, float]],
    output_dir: str,
) -> None:
    """Visualize classification metrics and save the figure.

    The bar chart focuses on core metrics that are available for both the
    zero-shot baseline and the optional fine-tuned model.  Matplotlib is
    imported lazily so that the experiment can still run in lightweight
    environments that do not preinstall plotting libraries.
    """

    try:
        import matplotlib.pyplot as plt  # type: ignore
    except ImportError:  # pragma: no cover - optional dependency in Colab
        print(
            "matplotlib is not installed; skipping metric visualization. Install it with `pip install matplotlib` to view the bar chart."
        )
        return

    metrics = ["accuracy", "precision", "recall", "f1", "mcc"]
    zero_values = [zero_shot_metrics.get(metric, float("nan")) for metric in metrics]
    tuned_values: Optional[List[float]] = None
    if fine_tuned_metrics is not None:
        tuned_values = [fine_tuned_metrics.get(metric, float("nan")) for metric in metrics]
    else:
        print("Fine-tuned metrics were not provided; plotting zero-shot scores only.")

    x = np.arange(len(metrics))
    width = 0.35 if tuned_values is not None else 0.6

    fig, ax = plt.subplots(figsize=(8, 5))
    ax.bar(x - width / 2 if tuned_values is not None else x, zero_values, width, label="Zero-shot")
    if tuned_values is not None:
        ax.bar(x + width / 2, tuned_values, width, label="Fine-tuned")

    ax.set_xticks(x)
    ax.set_xticklabels([metric.upper() for metric in metrics])
    ax.set_ylim(0.0, 1.05)
    ax.set_ylabel("Score")
    ax.set_title("Classification Metrics")
    ax.legend()
    ax.grid(axis="y", linestyle="--", alpha=0.4)

    output_path = os.path.join(output_dir, "metrics_comparison.png")
    fig.tight_layout()
    fig.savefig(output_path, dpi=200)

    inline_displayed = False
    try:  # Attempt inline display for notebook and Colab workflows.
        from IPython import get_ipython  # type: ignore
        from IPython.display import display  # type: ignore
    except ImportError:
        pass
    else:
        ipython = get_ipython()
        if ipython is not None and getattr(ipython, "kernel", None) is not None:
            display(fig)
            inline_displayed = True

    plt.close(fig)

    absolute_path = os.path.abspath(output_path)
    message = f"Saved metric visualization to {absolute_path}."
    if not inline_displayed:
        message += " Inline display is unavailable in this environment; open the PNG to view the chart."
    print(message)


def _plot_confusion_matrix(
    confusion: np.ndarray, labels: Sequence[int], output_dir: str, prefix: str
) -> None:
    try:
        import matplotlib.pyplot as plt  # type: ignore
    except ImportError:  # pragma: no cover - optional dependency in Colab
        print("matplotlib is not installed; skipping confusion matrix visualization.")
        return

    fig, ax = plt.subplots(figsize=(6, 5))
    im = ax.imshow(confusion, interpolation="nearest", cmap="Blues")
    ax.figure.colorbar(im, ax=ax)

    tick_labels = [str(label) for label in labels]
    ax.set(
        xticks=np.arange(confusion.shape[1]),
        yticks=np.arange(confusion.shape[0]),
        xticklabels=tick_labels,
        yticklabels=tick_labels,
        ylabel="True label",
        xlabel="Predicted label",
        title=f"{prefix.replace('_', ' ').title()} Confusion Matrix",
    )

    plt.setp(ax.get_xticklabels(), rotation=45, ha="right", rotation_mode="anchor")

    thresh = confusion.max() / 2.0 if confusion.size else 0.0
    for i in range(confusion.shape[0]):
        for j in range(confusion.shape[1]):
            ax.text(
                j,
                i,
                format(int(confusion[i, j])),
                ha="center",
                va="center",
                color="white" if confusion[i, j] > thresh else "black",
            )

    fig.tight_layout()
    output_path = os.path.join(output_dir, f"{prefix}_confusion_matrix.png")
    fig.savefig(output_path, dpi=200)
    plt.close(fig)
    print(f"Saved confusion matrix visualization to {os.path.abspath(output_path)}.")
<<<<<<< HEAD


def _plot_lime_explanations(
    lime_outputs: Sequence[Dict[str, object]], output_dir: str, prefix: str
) -> Optional[str]:
    """Visualize LIME token weights for each analyzed example."""

    if not lime_outputs:
        return None

    try:
        import matplotlib.pyplot as plt  # type: ignore
    except ImportError:  # pragma: no cover - optional dependency
        print(
            "matplotlib is not installed; skipping LIME visualization. Install it with `pip install matplotlib` to view the plots."
        )
        return None

    n_rows = len(lime_outputs)
    fig_height = max(3, 3 * n_rows)
    fig, axes = plt.subplots(n_rows, 1, figsize=(10, fig_height))
    if n_rows == 1:
        axes = [axes]

    for ax, example in zip(axes, lime_outputs):
        token_weights = example.get("token_weights", [])  # type: ignore[assignment]
        if not token_weights:
            ax.axis("off")
            continue
        tokens, weights = zip(*token_weights)  # type: ignore[misc]
        indices = np.arange(len(tokens))
        colors = ["#2c7bb6" if weight >= 0 else "#d7191c" for weight in weights]
        ax.barh(indices, weights, color=colors)
        ax.set_yticks(indices)
        ax.set_yticklabels(tokens)
        ax.invert_yaxis()
        ax.set_xlabel("LIME weight")
        ax.set_title(f"{prefix.replace('_', ' ').title()} example LIME attribution")
        ax.grid(axis="x", linestyle="--", alpha=0.4)

    fig.tight_layout()
    output_path = os.path.join(output_dir, f"{prefix}_lime_plot.png")
    fig.savefig(output_path, dpi=200)
    plt.close(fig)

    absolute_path = os.path.abspath(output_path)
    print(
        "Saved LIME visualization to "
        f"{absolute_path}. Inline display may be unavailable; open the PNG to view the chart."
    )
    return output_path
=======
>>>>>>> 9ffc54d6


def run_experiment(args: argparse.Namespace) -> None:
    provided_token = args.huggingface_token or os.environ.get("HF_TOKEN") or os.environ.get(
        "HUGGINGFACE_TOKEN"
    )
    _maybe_login_to_hf(provided_token)
    _configure_cuda_allocator()

    config = ExperimentConfig(
        model_name=args.model_name,
        dataset_name=args.dataset_name,
        dataset_config=args.dataset_config,
        train_split=args.train_split,
        eval_split=args.eval_split,
        text_field=args.text_field,
        label_field=args.label_field,
        train_subset=args.train_subset,
        eval_subset=args.eval_subset,
        run_lime=args.run_lime,
        interpretability_example_count=args.interpretability_example_count,
        interpretability_batch_size=args.interpretability_batch_size,
        lime_num_features=args.lime_num_features,
        lime_num_samples=args.lime_num_samples,
        max_seq_length=args.max_seq_length,
        load_in_4bit=args.load_in_4bit,
        output_dir=args.output_dir,
        label_space=args.label_space,
    )

    set_seed(config.random_seed)
    _autoscale_for_device_capacity(config)
    device = torch.device("cuda" if torch.cuda.is_available() else "cpu")
    if config.load_in_4bit and device.type != "cuda":
        print("4-bit quantization requested but CUDA is unavailable; falling back to full precision.")
        config.load_in_4bit = False

    _ensure_output_dir(config.output_dir)

    try:
        tokenizer = AutoTokenizer.from_pretrained(config.model_name, use_fast=True)
    except HF_ACCESS_ERRORS as exc:
        _raise_hf_access_error("tokenizer", config.model_name, exc)
    if tokenizer.pad_token is None:
        tokenizer.pad_token = tokenizer.eos_token

    base_model_kwargs = {}
    if config.load_in_4bit:
        base_model_kwargs.update({"load_in_4bit": True, "device_map": "auto"})

    try:
        model = AutoModelForCausalLM.from_pretrained(config.model_name, **base_model_kwargs)
    except HF_ACCESS_ERRORS as exc:
        _raise_hf_access_error("model", config.model_name, exc)
    if not config.load_in_4bit:
        model.to(device)

    if config.dataset_config:
        raw_dataset = load_dataset(config.dataset_name, config.dataset_config)
    else:
        raw_dataset = load_dataset(config.dataset_name)

    label_space = _resolve_label_space(config, raw_dataset)
    if config.label_space is not None:
        raw_dataset = _filter_dataset_by_labels(raw_dataset, config, label_space)
    label_token_map = _load_label_token_map(tokenizer, label_space)
    formatter = PromptFormatter(label_space)
    processed_dataset = _prepare_dataset(raw_dataset, config, tokenizer, formatter)

    tuned_model: Optional[PeftModel] = None
    fine_tuned_metrics: Optional[Dict[str, float]] = None
    sequence_length_reduced = False
<<<<<<< HEAD
    zero_shot_texts, zero_shot_labels = _prepare_zero_shot_texts(config, raw_dataset)
=======
    zero_shot_texts, zero_shot_labels = _prepare_zero_shot_texts(config, raw_dataset, formatter)
>>>>>>> 9ffc54d6
    if args.finetune:
        tuned_model, sequence_length_reduced = train_lora_classifier(
            config, model, processed_dataset
        )
        tuned_model.save_pretrained(os.path.join(config.output_dir, "lora_adapter"))

        fine_tuned_metrics = evaluate_zero_shot(
            tuned_model,
            tokenizer,
            zero_shot_texts,
            zero_shot_labels,
            label_token_map,
            device,
            config.max_seq_length,
            formatter,
        )
        print("Fine-tuned evaluation metrics:")
        print(json.dumps(_ensure_json_serializable(fine_tuned_metrics), indent=2))
        with open(os.path.join(config.output_dir, "fine_tuned_metrics.json"), "w", encoding="utf-8") as handle:
            json.dump(_ensure_json_serializable(fine_tuned_metrics), handle, indent=2)

    zero_shot_metrics = evaluate_zero_shot(
        model,
        tokenizer,
        zero_shot_texts,
        zero_shot_labels,
        label_token_map,
        device,
        config.max_seq_length,
<<<<<<< HEAD
        formatter,
=======
>>>>>>> 9ffc54d6
    )

    if sequence_length_reduced:
        print(
            "Evaluated zero-shot baseline after fine-tuning adjusted max_seq_length to keep comparisons aligned."
        )

    print("Zero-shot evaluation metrics:")
    print(json.dumps(_ensure_json_serializable(zero_shot_metrics), indent=2))

    with open(os.path.join(config.output_dir, "zero_shot_metrics.json"), "w", encoding="utf-8") as handle:
        json.dump(_ensure_json_serializable(zero_shot_metrics), handle, indent=2)

    _plot_metric_bars(zero_shot_metrics, fine_tuned_metrics, config.output_dir)
    label_order = list(sorted(label_token_map))
    if zero_shot_metrics.get("confusion_matrix"):
        _plot_confusion_matrix(
            np.array(zero_shot_metrics["confusion_matrix"]), label_order, config.output_dir, "zero_shot"
        )
    if fine_tuned_metrics and fine_tuned_metrics.get("confusion_matrix"):
        _plot_confusion_matrix(
            np.array(fine_tuned_metrics["confusion_matrix"]), label_order, config.output_dir, "fine_tuned"
        )

    interpretability_summary: Optional[Dict[str, object]] = None
    if torch.cuda.is_available():
        torch.cuda.empty_cache()
        print(
            "Cleared CUDA cache before interpretability; the attribution runs operate on small batches "
            "and are unlikely to cause OOM unless the GPU is already at capacity. "
            "Lower --lime-num-samples or disable --run-lime if attribution memory errors persist."
        )

    if config.run_lime:
        lime_samples = zero_shot_texts[: config.interpretability_example_count]
        if lime_samples:
            zero_summary = collect_text_interpretability_outputs(
                model=model,
                tokenizer=tokenizer,
                label_token_map=label_token_map,
                device=device,
                config=config,
                texts=lime_samples,
<<<<<<< HEAD
                formatter=formatter,
=======
>>>>>>> 9ffc54d6
                output_prefix="zero_shot",
            )
            if zero_summary:
                interpretability_summary = {"zero_shot": zero_summary}

            if tuned_model is not None:
                tuned_summary = collect_text_interpretability_outputs(
                    model=tuned_model,
                    tokenizer=tokenizer,
                    label_token_map=label_token_map,
                    device=device,
                    config=config,
                    texts=lime_samples,
<<<<<<< HEAD
                    formatter=formatter,
=======
>>>>>>> 9ffc54d6
                    output_prefix="fine_tuned",
                )
                if tuned_summary:
                    if interpretability_summary is None:
                        interpretability_summary = {}
                    interpretability_summary["fine_tuned"] = tuned_summary
        else:
            print("No samples available for interpretability analysis; skipping LIME generation.")

    if interpretability_summary is not None:
        summary_path = os.path.join(config.output_dir, "interpretability_metrics.json")
        with open(summary_path, "w", encoding="utf-8") as handle:
            json.dump(_ensure_json_serializable(interpretability_summary), handle, indent=2)
        print(f"Saved interpretability comparison metrics to {summary_path}.")

        outputs_path = _save_interpretability_outputs(interpretability_summary, config.output_dir)
        if outputs_path:
            print(f"Saved interpretability outputs to {outputs_path}.")


def build_parser() -> argparse.ArgumentParser:
    parser = argparse.ArgumentParser(description="Run a classification interpretability experiment.")
    parser.add_argument("--model-name", default="meta-llama/Llama-3.2-1B")
    parser.add_argument("--dataset-name", default="mteb/tweet_sentiment_extraction")
    parser.add_argument("--dataset-config", default=None)
    parser.add_argument("--train-split", default="train")
    parser.add_argument("--eval-split", default="test")
    parser.add_argument("--text-field", default="text")
    parser.add_argument("--label-field", default="label")
    parser.add_argument(
        "--label-space",
        nargs="*",
        type=int,
        help="Explicit list of label ids to model (defaults to inferring from the dataset)",
    )
    parser.add_argument("--train-subset", type=int, default=5000)
    parser.add_argument("--eval-subset", type=int, default=2000)
    parser.add_argument("--run-lime", action="store_true")
    parser.add_argument("--no-run-lime", dest="run_lime", action="store_false")
    parser.set_defaults(run_lime=True)
    parser.add_argument("--interpretability-example-count", type=int, default=5)
    parser.add_argument(
        "--interpretability-batch-size",
        type=int,
        default=8,
        help="Maximum batch size for interpretability prediction calls to avoid OOM.",
    )
    parser.add_argument("--lime-num-features", type=int, default=10)
    parser.add_argument(
        "--lime-num-samples",
        type=int,
        default=512,
        help="Number of perturbed samples per LIME explanation; lower to reduce GPU load.",
    )
    parser.add_argument(
        "--max-seq-length",
        type=int,
        default=2048,
        help="Maximum sequence length for tokenization; reduce to lower GPU memory usage.",
    )
    parser.add_argument("--load-in-4bit", action="store_true")
    parser.add_argument("--no-load-in-4bit", dest="load_in_4bit", action="store_false")
    parser.set_defaults(load_in_4bit=True)
    parser.add_argument("--finetune", action="store_true")
    parser.add_argument("--output-dir", default="outputs/mteb/tweet_sentiment_extraction")
    parser.add_argument(
        "--huggingface-token",
        default=None,
        help="Personal access token for gated Hugging Face repositories."
        " If omitted, the script will fall back to the HF_TOKEN or HUGGINGFACE_TOKEN"
        " environment variables when present.",
    )
    return parser
    
if __name__ == "__main__":
    parser = build_parser()
    run_experiment(parser.parse_args())<|MERGE_RESOLUTION|>--- conflicted
+++ resolved
@@ -171,11 +171,7 @@
     lora_r: int = 16
     lora_alpha: int = 32
     lora_dropout: float = 0.1
-<<<<<<< HEAD
-    max_seq_length: int = 2048
-=======
     max_seq_length: int = 516
->>>>>>> 9ffc54d6
     max_target_length: int = 4
     output_dir: str = "outputs/imdb"
     interpretability_example_count: int = 5
@@ -423,10 +419,7 @@
     max_length: int,
     *,
     max_batch_size: Optional[int] = None,
-<<<<<<< HEAD
     formatter: Optional[PromptFormatter] = None,
-=======
->>>>>>> 9ffc54d6
 ) -> Callable[[Sequence[str]], np.ndarray]:
     """Return a callable that exposes class probabilities for raw texts."""
 
@@ -796,10 +789,7 @@
     device: torch.device,
     config: ExperimentConfig,
     texts: Sequence[str],
-<<<<<<< HEAD
     formatter: PromptFormatter,
-=======
->>>>>>> 9ffc54d6
     output_prefix: str,
 ) -> Dict[str, object]:
     """Run interpretability suites for a given model."""
@@ -812,10 +802,7 @@
         device,
         config.max_seq_length,
         max_batch_size=config.interpretability_batch_size,
-<<<<<<< HEAD
         formatter=formatter,
-=======
->>>>>>> 9ffc54d6
     )
     summary: Dict[str, object] = {}
 
@@ -1013,7 +1000,6 @@
     fig.savefig(output_path, dpi=200)
     plt.close(fig)
     print(f"Saved confusion matrix visualization to {os.path.abspath(output_path)}.")
-<<<<<<< HEAD
 
 
 def _plot_lime_explanations(
@@ -1065,8 +1051,6 @@
         f"{absolute_path}. Inline display may be unavailable; open the PNG to view the chart."
     )
     return output_path
-=======
->>>>>>> 9ffc54d6
 
 
 def run_experiment(args: argparse.Namespace) -> None:
@@ -1139,11 +1123,7 @@
     tuned_model: Optional[PeftModel] = None
     fine_tuned_metrics: Optional[Dict[str, float]] = None
     sequence_length_reduced = False
-<<<<<<< HEAD
     zero_shot_texts, zero_shot_labels = _prepare_zero_shot_texts(config, raw_dataset)
-=======
-    zero_shot_texts, zero_shot_labels = _prepare_zero_shot_texts(config, raw_dataset, formatter)
->>>>>>> 9ffc54d6
     if args.finetune:
         tuned_model, sequence_length_reduced = train_lora_classifier(
             config, model, processed_dataset
@@ -1173,10 +1153,7 @@
         label_token_map,
         device,
         config.max_seq_length,
-<<<<<<< HEAD
         formatter,
-=======
->>>>>>> 9ffc54d6
     )
 
     if sequence_length_reduced:
@@ -1220,10 +1197,7 @@
                 device=device,
                 config=config,
                 texts=lime_samples,
-<<<<<<< HEAD
                 formatter=formatter,
-=======
->>>>>>> 9ffc54d6
                 output_prefix="zero_shot",
             )
             if zero_summary:
@@ -1237,10 +1211,7 @@
                     device=device,
                     config=config,
                     texts=lime_samples,
-<<<<<<< HEAD
                     formatter=formatter,
-=======
->>>>>>> 9ffc54d6
                     output_prefix="fine_tuned",
                 )
                 if tuned_summary:
