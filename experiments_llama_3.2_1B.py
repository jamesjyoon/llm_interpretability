from __future__ import annotations

__doc__ = """Utility for running zero-shot and LoRA-fine-tuned LLaMA style models on binary classification datasets.

This module is designed so it can be executed end-to-end on Google Colab. It
loads a dataset, evaluates a zero-shot baseline, optionally fine-tunes a LoRA
adapter, and computes SHAP token attributions for both models. In addition to
precision, recall, and F1 comparisons, the script now evaluates interpretability
characteristics across multiple explanation techniques including standard SHAP,
Kernel SHAP, TreeSHAP surrogates, and LIME.
"""

import argparse
import json
import os
import time
from collections import defaultdict
from dataclasses import dataclass
from typing import Dict, Iterable, Iterator, List, NoReturn, Optional, Sequence, Tuple

import numpy as np
import torch
from datasets import DatasetDict, load_dataset
from scipy.stats import spearmanr

try:
    import shap  # type: ignore
except ImportError as exc:  # pragma: no cover - optional dependency
    raise SystemExit(
        "The `shap` package is required for attribution analysis. Install it via `pip install shap`."
    ) from exc

try:  # pragma: no cover - optional dependency
    from lime.lime_text import LimeTextExplainer
except Exception:  # pragma: no cover - environments without lime fall back gracefully later
    LimeTextExplainer = None

try:  # pragma: no cover - optional dependency for TreeSHAP surrogate training
    from sklearn.feature_extraction.text import TfidfVectorizer
    from sklearn.tree import DecisionTreeRegressor
except Exception:  # pragma: no cover - environments without sklearn fall back gracefully later
    TfidfVectorizer = DecisionTreeRegressor = None

from peft import LoraConfig, PeftModel, get_peft_model, prepare_model_for_kbit_training
from transformers import (
    AutoModelForCausalLM,
    AutoTokenizer,
    default_data_collator,
    set_seed,
    Trainer,
    TrainingArguments,
)

try:  # pragma: no cover - defensive import for nicer gated model errors
    from huggingface_hub import login as hf_login
    from huggingface_hub.errors import GatedRepoError, RepoAccessError
except Exception:  # pragma: no cover - fallback when huggingface_hub is unavailable
    hf_login = None
    GatedRepoError = RepoAccessError = type("_DummyHFError", (Exception,), {})


HF_ACCESS_ERRORS = (OSError, GatedRepoError, RepoAccessError)


def _raise_hf_access_error(target: str, model_name: str, exc: Exception) -> NoReturn:
    """Surface actionable guidance when gated Hugging Face assets are requested."""

    base_message = (
        f"Failed to load the {target} for `{model_name}`.\n"
        f"If the repository is gated, visit https://huggingface.co/{model_name} to request access "
        "and authenticate before rerunning the script, for example by executing\n"
        "`from huggingface_hub import login; login(\"YOUR_TOKEN\")` in your Colab runtime.\n"
        "Alternatively, rerun with `--model-name` set to a public checkpoint."
    )
    raise SystemExit(f"{base_message}\nOriginal error: {exc}") from exc


LabelTokenMap = Dict[int, int]
TokenAttribution = Tuple[List[str], np.ndarray]


def _maybe_login_to_hf(token: Optional[str]) -> None:
    """Authenticate with Hugging Face when a token is supplied."""

    if not token:
        return
    if hf_login is None:  # pragma: no cover - import guard for minimal installs
        print(
            "Hugging Face token provided but `huggingface_hub` is unavailable; install it "
            "to enable automatic authentication."
        )
        return
    hf_login(token, add_to_git_credential=False)


def _load_label_token_map(tokenizer, label_space: Sequence[int]) -> LabelTokenMap:
    """Return a mapping from dataset labels to their token ids.

    LLaMA-style tokenizers encode numbers with a leading space as a single
    token (e.g., ``" 0"`` becomes ``"▁0"``).  Using the space-prefixed
    representation ensures the labels align with how prompts are constructed
    elsewhere in this module and avoids situations where ``"0"`` would be
    split across multiple tokens.
    """

    if not label_space:
        raise ValueError("At least one label must be provided to build the token map.")

    label_token_map: LabelTokenMap = {}
    for label in label_space:
        label_text = f" {label}"
        token_ids = tokenizer(
            label_text, add_special_tokens=False, return_attention_mask=False
        )["input_ids"]
        if not token_ids:
            raise ValueError(f"Tokenizer could not encode label {label}.")
        label_token_map[int(label)] = token_ids[-1]
    return label_token_map


@dataclass
class ExperimentConfig:
    """Configuration for the classification experiment."""

    model_name: str = "meta-llama/Llama-3.2-1B"
    dataset_name: str = "mteb/tweet_sentiment_extraction"
    dataset_config: Optional[str] = None
    train_split: str = "train"
    eval_split: str = "test"
    text_field: str = "text"
    label_field: str = "label"
    train_subset: Optional[int] = 2000
    eval_subset: Optional[int] = 1000
    random_seed: int = 42
    learning_rate: float = 2e-4
    num_train_epochs: float = 1.0
    per_device_train_batch_size: int = 4
    gradient_accumulation_steps: int = 4
    lora_r: int = 16
    lora_alpha: int = 32
    lora_dropout: float = 0.1
    max_seq_length: int = 512
    max_target_length: int = 4
    output_dir: str = "outputs/tweet_sentiment_extraction"
    run_shap: bool = True
    shap_max_evals: int = 200
    shap_example_count: int = 10
    interpretability_methods: Sequence[str] = ("kernel_shap", "tree_shap", "lime")
    lime_num_features: int = 10
    lime_num_samples: int = 500
    tree_shap_max_features: int = 200
    tree_shap_max_depth: int = 6
    load_in_4bit: bool = True
    label_space: Optional[Sequence[int]] = None


class PromptFormatter:
    """Converts sentences into classification prompts."""

    def __init__(self, label_space: Sequence[int]) -> None:
        self.label_space = list(label_space)
        label_list = ", ".join(str(label) for label in self.label_space)
        if set(self.label_space) == {0, 1}:
            instruction = (
                "Respond with only the digit `1` for positive sentiment and `0` for negative sentiment."
            )
        else:
            instruction = (
                "Respond with only one of the digits "
                + label_list
                + " to indicate the sentiment class."
            )
        self.template = (
            "You are a sentiment classifier.\n"
            f"{instruction}\n"
            "Tweet: {sentence}\n"
            "Label:"
        )

    def build_prompt(self, sentence: str) -> str:
        return self.template.format(sentence=sentence)


def _prepare_dataset(
    dataset: DatasetDict, config: ExperimentConfig, tokenizer, formatter: PromptFormatter
) -> DatasetDict:
    required_splits = {config.train_split, config.eval_split}
    if not required_splits.issubset(dataset):
        raise ValueError(
            (
                f"Dataset `{config.dataset_name}`"
                + (f" with config `{config.dataset_config}`" if config.dataset_config else "")
                + f" must contain the splits {sorted(required_splits)}."
            )
        )

    def _format_examples(examples):
        prompts = [formatter.build_prompt(sentence) for sentence in examples[config.text_field]]
        full_sequences = [
            f"{prompt} {label}" for prompt, label in zip(prompts, examples[config.label_field])
        ]
        model_inputs = tokenizer(
            full_sequences,
            max_length=config.max_seq_length,
            truncation=True,
            padding="max_length",
        )

        # The causal-LM objective should only supervise the final label token. Mask the
        # prompt portion of each sequence with ``-100`` so the cross-entropy loss
        # focuses on the classification target instead of the copied instruction text.
        attention = model_inputs["attention_mask"]
        labels = []
        for input_ids, mask in zip(model_inputs["input_ids"], attention):
            masked = [-100] * len(input_ids)
            # ``attention_mask`` marks non-padding tokens with 1s. The final
            # non-padding position corresponds to the label token we appended.
            seq_length = int(sum(mask))
            if seq_length > 0:
                label_index = seq_length - 1
                masked[label_index] = input_ids[label_index]
            labels.append(masked)
        model_inputs["labels"] = labels
        return model_inputs

    remove_columns = sorted({
        column
        for split in required_splits
        for column in dataset[split].column_names
    })
    processed = dataset.map(
        _format_examples,
        batched=True,
        remove_columns=remove_columns,
    )

    if config.train_subset:
        train_dataset = processed[config.train_split].shuffle(seed=config.random_seed)
        train_count = min(config.train_subset, train_dataset.num_rows)
        processed[config.train_split] = train_dataset.select(range(train_count))
    if config.eval_subset:
        validation_dataset = processed[config.eval_split].shuffle(seed=config.random_seed)
        validation_count = min(config.eval_subset, validation_dataset.num_rows)
        processed[config.eval_split] = validation_dataset.select(range(validation_count))
    return processed


def _prepare_zero_shot_texts(
    config: ExperimentConfig, original_dataset: DatasetDict, formatter: PromptFormatter
) -> Tuple[List[str], List[int]]:
    validation_split = original_dataset[config.eval_split]
    if config.eval_subset:
        eval_count = min(config.eval_subset, len(validation_split))
        validation_split = validation_split.shuffle(seed=config.random_seed)
        validation_split = validation_split.select(range(eval_count))
    texts = [formatter.build_prompt(sentence) for sentence in validation_split[config.text_field]]
    labels = list(validation_split[config.label_field])
    return texts, labels


def _resolve_label_space(config: ExperimentConfig, dataset: DatasetDict) -> List[int]:
    """Infer the set of labels present in the dataset if not provided explicitly."""

    if config.label_space is not None:
        return sorted({int(label) for label in config.label_space})

    label_values: set[int] = set()
    for split in {config.train_split, config.eval_split} & set(dataset.keys()):
        column = dataset[split][config.label_field]
        label_values.update(int(label) for label in column)

    if not label_values:
        raise ValueError("Unable to infer label space from the dataset; please specify `label_space`.")

    return sorted(label_values)


def _filter_dataset_by_labels(
    dataset: DatasetDict, config: ExperimentConfig, label_space: Sequence[int]
) -> DatasetDict:
    """Restrict the dataset to the requested label ids."""

    allowed_labels = {int(label) for label in label_space}

    def predicate(example):
        return int(example[config.label_field]) in allowed_labels

    return dataset.filter(predicate)


def _classification_probabilities(
    model: AutoModelForCausalLM,
    tokenizer,
    prompts: Sequence[str],
    label_token_map: LabelTokenMap,
    device: torch.device,
    max_length: int,
) -> np.ndarray:
    inputs = tokenizer(
        list(prompts),
        padding=True,
        truncation=True,
        max_length=max_length,
        return_tensors="pt",
    )
    inputs = {k: v.to(device) for k, v in inputs.items()}
    model.eval()
    with torch.no_grad():
        outputs = model(**inputs)
    logits = outputs.logits
    sequence_lengths = inputs["attention_mask"].sum(dim=-1) - 1
    final_logits = logits[torch.arange(logits.size(0), device=device), sequence_lengths]
    ordered_labels = list(sorted(label_token_map))
    label_token_ids = torch.tensor(
        [label_token_map[label] for label in ordered_labels], device=device
    )
    label_logits = final_logits[:, label_token_ids]
    probs = torch.softmax(label_logits, dim=-1)
    return probs.detach().cpu().numpy()


def _generation_eos_ids(tokenizer, label_token_map: LabelTokenMap) -> List[int]:
    eos_ids: List[int] = []
    if tokenizer.eos_token_id is not None:
        eos_ids.append(tokenizer.eos_token_id)
    for label_id in label_token_map.values():
        if label_id not in eos_ids:
            eos_ids.append(label_id)
    return eos_ids


def _generate_class_predictions(
    model: AutoModelForCausalLM,
    tokenizer,
    prompts: Sequence[str],
    label_token_map: LabelTokenMap,
    device: torch.device,
    max_length: int,
) -> Tuple[List[int], np.ndarray]:
    inputs = tokenizer(
        list(prompts),
        padding=True,
        truncation=True,
        max_length=max_length,
        return_tensors="pt",
    )
    inputs = {k: v.to(device) for k, v in inputs.items()}
    eos_token_id = _generation_eos_ids(tokenizer, label_token_map)
    model.eval()
    with torch.no_grad():
        generation = model.generate(
            **inputs,
            max_new_tokens=1,
            do_sample=False,
            temperature=0.0,
            top_p=1.0,
            eos_token_id=eos_token_id,
            pad_token_id=tokenizer.pad_token_id,
            return_dict_in_generate=True,
            output_scores=True,
        )

    scores = generation.scores[0]
    ordered_labels = list(sorted(label_token_map))
    label_token_ids = torch.tensor(
        [label_token_map[label] for label in ordered_labels], device=scores.device
    )
    label_logits = scores[:, label_token_ids]
    probs = torch.softmax(label_logits, dim=-1)
    pred_indices = probs.argmax(dim=-1).detach().cpu().tolist()
    predictions = [ordered_labels[index] for index in pred_indices]

    generated_tokens = generation.sequences[:, -1]
    mismatched_indices: List[int] = []
    for idx, token_id in enumerate(generated_tokens.tolist()):
        if token_id not in label_token_map.values():
            mismatched_indices.append(idx)
    if mismatched_indices:
        print(
            "Warning: the model generated tokens outside the expected {0,1} label space "
            f"for batch indices {mismatched_indices}. Predictions fall back to argmax probabilities."
        )

    return predictions, probs.detach().cpu().numpy()


def _batched(iterator: Sequence[str], batch_size: int) -> Iterable[Sequence[str]]:
    for i in range(0, len(iterator), batch_size):
        yield iterator[i : i + batch_size]


def _build_confusion_matrix(
    labels: Sequence[int], predictions: Sequence[int], ordered_labels: Sequence[int]
) -> torch.Tensor:
    """Construct a confusion matrix aligned to ``ordered_labels``."""

    label_to_index = {int(label): idx for idx, label in enumerate(ordered_labels)}
    matrix = torch.zeros((len(ordered_labels), len(ordered_labels)), dtype=torch.long)
    for true_label, pred_label in zip(labels, predictions):
        if int(true_label) not in label_to_index or int(pred_label) not in label_to_index:
            continue
        row = label_to_index[int(true_label)]
        col = label_to_index[int(pred_label)]
        matrix[row, col] += 1
    return matrix


def _per_class_metrics(
    confusion: torch.Tensor, ordered_labels: Sequence[int]
) -> Dict[str, Dict[str, float]]:
    """Compute precision/recall/F1/support for every class."""

    per_class: Dict[str, Dict[str, float]] = {}
    for idx, label in enumerate(ordered_labels):
        tp = confusion[idx, idx].item()
        predicted = confusion[:, idx].sum().item()
        actual = confusion[idx, :].sum().item()
        precision = tp / predicted if predicted > 0 else 0.0
        recall = tp / actual if actual > 0 else 0.0
        denom = precision + recall
        f1 = (2 * precision * recall / denom) if denom > 0 else 0.0
        per_class[str(int(label))] = {
            "precision": float(precision),
            "recall": float(recall),
            "f1": float(f1),
            "support": int(actual),
        }
    return per_class


def _weighted_average(metric: torch.Tensor, weights: torch.Tensor) -> float:
    total = float(weights.sum().item())
    if total <= 0:
        return 0.0
    return float((metric * weights).sum().item() / total)


def _aggregate_metrics(
    confusion: torch.Tensor,
    per_class: Dict[str, Dict[str, float]],
    ordered_labels: Sequence[int],
) -> Tuple[float, float, float, float]:
    total = float(confusion.sum().item())
    accuracy = float(confusion.diag().sum().item() / total) if total > 0 else 0.0

    supports = torch.tensor(
        [per_class[str(int(label))]["support"] for label in ordered_labels], dtype=torch.float32
    )
    precisions = torch.tensor(
        [per_class[str(int(label))]["precision"] for label in ordered_labels], dtype=torch.float32
    )
    recalls = torch.tensor(
        [per_class[str(int(label))]["recall"] for label in ordered_labels], dtype=torch.float32
    )
    f1_scores = torch.tensor(
        [per_class[str(int(label))]["f1"] for label in ordered_labels], dtype=torch.float32
    )

    if len(ordered_labels) == 2:
        if 1 in ordered_labels:
            positive_idx = ordered_labels.index(1)
        else:
            positive_idx = len(ordered_labels) - 1
        precision = float(precisions[positive_idx].item())
        recall = float(recalls[positive_idx].item())
        f1 = float(f1_scores[positive_idx].item())
    else:
        precision = _weighted_average(precisions, supports)
        recall = _weighted_average(recalls, supports)
        f1 = _weighted_average(f1_scores, supports)

    return accuracy, precision, recall, f1


def evaluate_zero_shot(
    model: AutoModelForCausalLM,
    tokenizer,
    prompts: Sequence[str],
    labels: Sequence[int],
    label_token_map: LabelTokenMap,
    device: torch.device,
    max_length: int,
    batch_size: int = 8,
) -> Dict[str, float]:
    predictions: List[int] = []
    probability_rows: List[List[float]] = []
    ordered_labels = list(sorted(label_token_map))
    for batch_prompts in _batched(list(prompts), batch_size):
        preds, probs = _generate_class_predictions(
            model,
            tokenizer,
            batch_prompts,
            label_token_map,
            device,
            max_length,
        )
        predictions.extend(preds)
        probability_rows.extend(probs.astype(float).tolist())

    confusion = _build_confusion_matrix(labels, predictions, ordered_labels)
    per_class = _per_class_metrics(confusion, ordered_labels)
    accuracy, precision, recall, f1 = _aggregate_metrics(confusion, per_class, ordered_labels)

    metrics = {
        "accuracy": accuracy,
        "precision": precision,
        "recall": recall,
        "f1": f1,
        "per_class": per_class,
        "confusion_matrix": confusion.tolist(),
    }

    if probability_rows:
        probability_array = np.array(probability_rows, dtype=float)
        metrics["mean_max_probability"] = float(np.max(probability_array, axis=1).mean())
        if len(ordered_labels) == 2 and 1 in ordered_labels:
            positive_index = ordered_labels.index(1)
            metrics["positive_probability_mean"] = float(
                probability_array[:, positive_index].mean()
            )
    return metrics


def train_lora_classifier(
    config: ExperimentConfig,
    model: AutoModelForCausalLM,
    processed_dataset: DatasetDict,
) -> PeftModel:
    model_gradient_dtype = getattr(model, "dtype", torch.float32)
    if config.load_in_4bit:
        model = prepare_model_for_kbit_training(model)
    lora_config = LoraConfig(
        r=config.lora_r,
        lora_alpha=config.lora_alpha,
        lora_dropout=config.lora_dropout,
        bias="none",
        task_type="CAUSAL_LM",
        target_modules=["q_proj", "v_proj"],
    )
    if hasattr(model, "config"):
        model.config.use_cache = False
    peft_model = get_peft_model(model, lora_config)
    peft_model.print_trainable_parameters()

    training_args = TrainingArguments(
        output_dir=config.output_dir,
        num_train_epochs=config.num_train_epochs,
        per_device_train_batch_size=config.per_device_train_batch_size,
        gradient_accumulation_steps=config.gradient_accumulation_steps,
        learning_rate=config.learning_rate,
        lr_scheduler_type="cosine",
        warmup_ratio=0.03,
        logging_steps=10,
        save_strategy="no",
        report_to=[],
        bf16=model_gradient_dtype == torch.bfloat16,
        fp16=model_gradient_dtype == torch.float16,
    )

    trainer = Trainer(
        model=peft_model,
        args=training_args,
        train_dataset=processed_dataset[config.train_split],
        eval_dataset=processed_dataset[config.eval_split],
        data_collator=default_data_collator,
    )

    trainer.train()
    peft_model.eval()
    return peft_model


def _shap_masker(tokenizer):
    return shap.maskers.Text(tokenizer)


def compute_shap_values(
    model: AutoModelForCausalLM,
    tokenizer,
    texts: Sequence[str],
    label_token_map: LabelTokenMap,
    device: torch.device,
    max_length: int,
    max_evals: int,
    algorithm: str = "auto",
) -> shap.Explanation:
    masker = _shap_masker(tokenizer)

    def predict_fn(batch_texts: List[str]) -> np.ndarray:
        return _classification_probabilities(
            model,
            tokenizer,
            batch_texts,
            label_token_map,
            device,
            max_length,
        )

    output_names = [str(label) for label in sorted(label_token_map)]
    explainer = shap.Explainer(
        predict_fn, masker, output_names=output_names, algorithm=algorithm
    )
    return explainer(texts, max_evals=max_evals)


def compute_kernel_shap_attributions(
    model: AutoModelForCausalLM,
    tokenizer,
    texts: Sequence[str],
    label_token_map: LabelTokenMap,
    device: torch.device,
    max_length: int,
    max_evals: int,
) -> List[TokenAttribution]:
    """Return token-level Kernel SHAP approximations.

    ``shap.Explainer`` does not accept ``algorithm="kernel"`` when used with
    ``maskers.Text`` (the combination needed for Hugging Face tokenizers).  The
    permutation-based explainer shares the same Kernel SHAP sampling strategy,
    so we explicitly request that algorithm here to emulate Kernel SHAP while
    still receiving properly tokenized outputs.
    """

    explanation = compute_shap_values(
        model,
        tokenizer,
        texts,
        label_token_map,
        device,
        max_length,
        max_evals,
        algorithm="permutation",
    )
    return list(_iter_shap_examples(explanation))


def _ensure_json_serializable(value):
    """Recursively convert numpy/tensor objects into JSON-friendly Python types."""

    if isinstance(value, torch.Tensor):
        return _ensure_json_serializable(value.detach().cpu().numpy())
    if isinstance(value, np.ndarray):
        return _ensure_json_serializable(value.tolist())
    if isinstance(value, (list, tuple)):
        return [_ensure_json_serializable(item) for item in value]
    if isinstance(value, dict):
        return {key: _ensure_json_serializable(item) for key, item in value.items()}
    if isinstance(value, (np.generic,)):
        return value.item()
    if hasattr(value, "tolist"):
        return _ensure_json_serializable(value.tolist())
    return value


def _serialize_shap(explanation: shap.Explanation) -> Dict[str, object]:
    return {
        "values": _ensure_json_serializable(explanation.values),
        "base_values": _ensure_json_serializable(explanation.base_values),
        "data": _ensure_json_serializable(explanation.data),
        "feature_names": _ensure_json_serializable(explanation.feature_names),
        "output_names": _ensure_json_serializable(explanation.output_names),
    }


def save_shap_values(explanation: shap.Explanation, path: str) -> None:
    with open(path, "w", encoding="utf-8") as handle:
        json.dump(_serialize_shap(explanation), handle, indent=2)


def _ensure_output_dir(path: str) -> None:
    os.makedirs(path, exist_ok=True)


def _plot_metric_bars(
    zero_shot_metrics: Dict[str, float],
    fine_tuned_metrics: Optional[Dict[str, float]],
    output_dir: str,
) -> None:
    """Visualize classification metrics and save the figure.

    The bar chart focuses on core metrics that are available for both the
    zero-shot baseline and the optional fine-tuned model.  Matplotlib is
    imported lazily so that the experiment can still run in lightweight
    environments that do not preinstall plotting libraries.
    """

    try:
        import matplotlib.pyplot as plt  # type: ignore
    except ImportError:  # pragma: no cover - optional dependency in Colab
        print("matplotlib is not installed; skipping metric visualization.")
        return

    metrics = ["accuracy", "precision", "recall", "f1"]
    zero_values = [zero_shot_metrics.get(metric, float("nan")) for metric in metrics]
    tuned_values: Optional[List[float]] = None
    if fine_tuned_metrics is not None:
        tuned_values = [fine_tuned_metrics.get(metric, float("nan")) for metric in metrics]

    x = np.arange(len(metrics))
    width = 0.35 if tuned_values is not None else 0.6

    fig, ax = plt.subplots(figsize=(8, 5))
    ax.bar(x - width / 2 if tuned_values is not None else x, zero_values, width, label="Zero-shot")
    if tuned_values is not None:
        ax.bar(x + width / 2, tuned_values, width, label="Fine-tuned")

    ax.set_xticks(x)
    ax.set_xticklabels([metric.upper() for metric in metrics])
    ax.set_ylim(0.0, 1.05)
    ax.set_ylabel("Score")
    ax.set_title("Classification Metrics")
    ax.legend()
    ax.grid(axis="y", linestyle="--", alpha=0.4)

    output_path = os.path.join(output_dir, "metrics_comparison.png")
    fig.tight_layout()
    fig.savefig(output_path, dpi=200)

    inline_displayed = False
    try:  # Attempt inline display for notebook and Colab workflows.
        from IPython import get_ipython  # type: ignore
        from IPython.display import display  # type: ignore
    except ImportError:
        pass
    else:
        ipython = get_ipython()
        if ipython is not None and getattr(ipython, "kernel", None) is not None:
            display(fig)
            inline_displayed = True

    plt.close(fig)

    absolute_path = os.path.abspath(output_path)
    message = f"Saved metric visualization to {absolute_path}."
    if not inline_displayed:
        message += " Inline display is unavailable in this environment; open the PNG to view the chart."
    print(message)


def _plot_shap_summary(
    explanation: shap.Explanation,
    output_dir: str,
    prefix: str,
    top_k: int = 20,
) -> Optional[str]:
    """Aggregate SHAP scores and visualize the highest-impact tokens."""

    try:
        import matplotlib.pyplot as plt  # type: ignore
    except ImportError:  # pragma: no cover - optional dependency in Colab
        print("matplotlib is not installed; skipping SHAP visualization.")
        return None

    token_scores = defaultdict(float)
    for tokens, values in _iter_shap_examples(explanation):
        if not tokens:
            continue
        scores = np.abs(_normalize_token_scores(values, len(tokens)))
        if scores.size == 0:
            continue
        for token, score in zip(tokens, scores):
            token_scores[token] += float(score)

    if not token_scores:
        print(f"No SHAP scores available to visualize for {prefix}; skipping plot.")
        return None

    top_items = sorted(token_scores.items(), key=lambda item: item[1], reverse=True)[:top_k]
    tokens = [token for token, _ in top_items]
    scores = [score for _, score in top_items]

    # Reverse for a top-to-bottom horizontal bar chart.
    tokens = tokens[::-1]
    scores = scores[::-1]

    height = max(4.0, 0.35 * len(tokens) + 1.0)
    fig, ax = plt.subplots(figsize=(9, height))
    ax.barh(np.arange(len(tokens)), scores, color="#4c72b0")
    ax.set_yticks(np.arange(len(tokens)))
    ax.set_yticklabels(tokens)
    ax.set_xlabel("Total |SHAP| score")
    ax.set_title(f"Top token contributions ({prefix.replace('_', ' ').title()})")
    ax.grid(axis="x", linestyle="--", alpha=0.4)

    fig.tight_layout()
    output_path = os.path.join(output_dir, f"{prefix}_shap_summary.png")
    fig.savefig(output_path, dpi=200)

    inline_displayed = False
    try:
        from IPython import get_ipython  # type: ignore
        from IPython.display import display  # type: ignore
    except ImportError:
        pass
    else:
        ipython = get_ipython()
        if ipython is not None and getattr(ipython, "kernel", None) is not None:
            display(fig)
            inline_displayed = True

    plt.close(fig)

    absolute_path = os.path.abspath(output_path)
    message = f"Saved SHAP visualization to {absolute_path}."
    if not inline_displayed:
        message += " Inline display is unavailable in this environment; open the PNG to review the summary."
    print(message)
    return absolute_path


def _aggregate_top_token_scores(
    examples: Sequence[TokenAttribution],
    top_k: int = 20,
) -> Tuple[List[str], List[float]]:
    token_scores = defaultdict(float)
    for tokens, values in examples:
        if not tokens:
            continue
        scores = np.abs(_normalize_token_scores(values, len(tokens)))
        if scores.size == 0:
            continue
        for token, score in zip(tokens, scores):
            token_scores[token] += float(score)

    if not token_scores:
        return [], []

    top_items = sorted(token_scores.items(), key=lambda item: item[1], reverse=True)[:top_k]
    tokens = [token for token, _ in top_items][::-1]
    scores = [score for _, score in top_items][::-1]
    return tokens, scores


def _plot_generic_token_summary(
    examples: Sequence[TokenAttribution],
    output_dir: str,
    prefix: str,
    title: str,
    top_k: int = 20,
) -> Optional[str]:
    try:
        import matplotlib.pyplot as plt  # type: ignore
    except ImportError:  # pragma: no cover - optional dependency in Colab
        print(f"matplotlib is not installed; skipping {title.lower()} visualization.")
        return None

    tokens, scores = _aggregate_top_token_scores(examples, top_k=top_k)
    if not tokens:
        print(f"No token scores available to visualize for {prefix}; skipping plot.")
        return None

    height = max(4.0, 0.35 * len(tokens) + 1.0)
    fig, ax = plt.subplots(figsize=(9, height))
    ax.barh(np.arange(len(tokens)), scores, color="#55a868")
    ax.set_yticks(np.arange(len(tokens)))
    ax.set_yticklabels(tokens)
    ax.set_xlabel("Total |importance| score")
    ax.set_title(title)
    ax.grid(axis="x", linestyle="--", alpha=0.4)

    fig.tight_layout()
    output_path = os.path.join(output_dir, f"{prefix}_token_summary.png")
    fig.savefig(output_path, dpi=200)

    inline_displayed = False
    try:
        from IPython import get_ipython  # type: ignore
        from IPython.display import display  # type: ignore
    except ImportError:
        pass
    else:
        ipython = get_ipython()
        if ipython is not None and getattr(ipython, "kernel", None) is not None:
            display(fig)
            inline_displayed = True

    plt.close(fig)

    absolute_path = os.path.abspath(output_path)
    message = f"Saved interpretability visualization to {absolute_path}."
    if not inline_displayed:
        message += " Inline display is unavailable in this environment; open the PNG to review the summary."
    print(message)
    return absolute_path


def _iter_object_container(container) -> Iterator:
    if isinstance(container, np.ndarray) and container.dtype == object:
        for item in container:
            yield item
    elif isinstance(container, (list, tuple)):
        for item in container:
            yield item
    else:
        yield container


def _to_float_array(value) -> np.ndarray:
    try:
        array = np.array(value)
        if array.dtype == object:
            array = np.array(array.tolist(), dtype=float)
        return array.astype(float)
    except Exception:
        return np.array([], dtype=float)


def _select_label_dimension(values: np.ndarray) -> np.ndarray:
    if values.ndim == 0:
        return values.reshape(1)
    if values.ndim == 1:
        return values
    if values.shape[-1] == 1:
        return values[..., 0]
    return values.mean(axis=-1)


def _normalize_token_scores(values: np.ndarray, token_count: int) -> np.ndarray:
    if values.size == 0:
        return np.zeros(token_count, dtype=float)
    label_values = np.asarray(_select_label_dimension(values)).reshape(-1)
    if label_values.size > token_count:
        label_values = label_values[:token_count]
    if label_values.size < token_count:
        label_values = np.pad(label_values, (0, token_count - label_values.size))
    return label_values.astype(float)


def _normalize_distribution(scores: np.ndarray) -> np.ndarray:
    total = float(scores.sum())
    if scores.size == 0 or total <= 0:
        return np.zeros(scores.size, dtype=float)
    return (scores / total).astype(float)


def _gini_coefficient(distribution: np.ndarray) -> float:
    if distribution.size == 0:
        return 0.0
    sorted_values = np.sort(distribution)
    if sorted_values[-1] == 0:
        return 0.0
    cumulative = np.cumsum(sorted_values)
    total = cumulative[-1]
    if total <= 0:
        return 0.0
    n = distribution.size
    gini = (n + 1 - 2 * np.sum(cumulative / total)) / n
    return float(max(gini, 0.0))


def _entropy(distribution: np.ndarray) -> float:
    if distribution.size == 0:
        return 0.0
    positive = distribution[distribution > 0]
    if positive.size == 0:
        return 0.0
    return float(-np.sum(positive * np.log(positive)))


def _iter_shap_examples(explanation: shap.Explanation) -> Iterator[Tuple[List[str], np.ndarray]]:
    for tokens, values in zip(
        _iter_object_container(explanation.data),
        _iter_object_container(explanation.values),
    ):
        token_list = list(tokens)
        value_array = _to_float_array(values)
        yield token_list, value_array


def summarize_token_attributions(examples: Sequence[TokenAttribution]) -> Dict[str, object]:
    token_scores = defaultdict(float)
    example_means: List[float] = []
    example_stds: List[float] = []
    sparsity_values: List[float] = []
    entropy_values: List[float] = []

    for tokens, values in examples:
        if not tokens:
            continue
        scores = np.abs(_normalize_token_scores(values, len(tokens)))
        if scores.size == 0:
            continue
        example_means.append(float(scores.mean()))
        example_stds.append(float(scores.std()))
        distribution = _normalize_distribution(scores)
        sparsity_values.append(_gini_coefficient(distribution))
        entropy_values.append(_entropy(distribution))
        for token, score in zip(tokens, scores):
            token_scores[token] += float(score)

    summary: Dict[str, object] = {}
    if example_means:
        summary["mean_absolute_token_importance"] = float(np.mean(example_means))
        summary["std_absolute_token_importance"] = float(np.std(example_means))
        summary["median_absolute_token_importance"] = float(np.median(example_means))
    if example_stds:
        summary["mean_token_importance_std"] = float(np.mean(example_stds))
    if sparsity_values:
        summary["mean_token_gini"] = float(np.mean(sparsity_values))
    if entropy_values:
        summary["mean_token_entropy"] = float(np.mean(entropy_values))

    if token_scores:
        top_tokens = sorted(token_scores.items(), key=lambda item: item[1], reverse=True)[:5]
        summary["top_tokens"] = [token for token, _ in top_tokens]
        summary["top_token_scores"] = {token: score for token, score in top_tokens}

    return summary


def collect_token_statistics(examples: Sequence[TokenAttribution]) -> List[Dict[str, object]]:
    statistics: List[Dict[str, object]] = []
    for index, (tokens, values) in enumerate(examples):
        if not tokens:
            continue
        scores = np.abs(_normalize_token_scores(values, len(tokens)))
        if scores.size == 0:
            continue
        ordering = np.argsort(scores)[::-1]
        top_tokens = [
            {"token": tokens[pos], "score": float(scores[pos])}
            for pos in ordering[:5]
        ]
        statistics.append(
            {
                "example_index": index,
                "mean_abs_importance": float(scores.mean()),
                "std_abs_importance": float(scores.std()),
                "token_count": len(tokens),
                "top_tokens": top_tokens,
            }
        )
    return statistics


def _pooled_stddev(sample_a: Sequence[float], sample_b: Sequence[float]) -> float:
    n_a = len(sample_a)
    n_b = len(sample_b)
    if n_a < 2 and n_b < 2:
        return 0.0
    var_a = np.var(sample_a, ddof=1) if n_a > 1 else 0.0
    var_b = np.var(sample_b, ddof=1) if n_b > 1 else 0.0
    denominator = max(n_a + n_b - 2, 1)
    pooled = ((n_a - 1) * var_a + (n_b - 1) * var_b) / denominator if denominator else 0.0
    return float(np.sqrt(max(pooled, 0.0)))


def _tokens_to_dict(tokens: Sequence[str], scores: np.ndarray) -> Dict[str, float]:
    mapping: Dict[str, float] = defaultdict(float)
    for token, score in zip(tokens, scores):
        mapping[token] += float(score)
    return mapping


def compare_token_attributions(
    zero_examples: Sequence[TokenAttribution],
    tuned_examples: Sequence[TokenAttribution],
) -> Dict[str, float]:
    cosine_similarities: List[float] = []
    jaccard_scores: List[float] = []
    zero_means: List[float] = []
    tuned_means: List[float] = []
    per_example_correlations: List[float] = []
    spearman_scores: List[float] = []
    zero_sparsity: List[float] = []
    tuned_sparsity: List[float] = []
    zero_entropy: List[float] = []
    tuned_entropy: List[float] = []
    top5_overlap: List[float] = []
    top10_overlap: List[float] = []

    for (zero_tokens, zero_values), (tuned_tokens, tuned_values) in zip(zero_examples, tuned_examples):
        if not zero_tokens and not tuned_tokens:
            continue

        zero_scores = np.abs(_normalize_token_scores(zero_values, len(zero_tokens)))
        tuned_scores = np.abs(_normalize_token_scores(tuned_values, len(tuned_tokens)))
        zero_dict = _tokens_to_dict(zero_tokens, zero_scores)
        tuned_dict = _tokens_to_dict(tuned_tokens, tuned_scores)
        union = sorted(set(zero_dict) | set(tuned_dict))
        if not union:
            continue
        zero_vector = np.array([zero_dict.get(token, 0.0) for token in union], dtype=float)
        tuned_vector = np.array([tuned_dict.get(token, 0.0) for token in union], dtype=float)
        if zero_vector.size == 0 or tuned_vector.size == 0:
            continue

        denom = float(np.linalg.norm(zero_vector) * np.linalg.norm(tuned_vector))
        if denom > 0:
            cosine_similarities.append(float(np.dot(zero_vector, tuned_vector) / denom))

        zero_means.append(float(zero_vector.mean()))
        tuned_means.append(float(tuned_vector.mean()))

        correlation_matrix = np.corrcoef(zero_vector, tuned_vector)
        corr_value = correlation_matrix[0, 1]
        if np.isfinite(corr_value):
            per_example_correlations.append(float(corr_value))

        if zero_vector.size > 1 and tuned_vector.size > 1:
            rho, _ = spearmanr(zero_vector, tuned_vector)
            if np.isfinite(rho):
                spearman_scores.append(float(rho))

        zero_dist = _normalize_distribution(zero_vector)
        tuned_dist = _normalize_distribution(tuned_vector)
        zero_sparsity.append(_gini_coefficient(zero_dist))
        tuned_sparsity.append(_gini_coefficient(tuned_dist))
        zero_entropy.append(_entropy(zero_dist))
        tuned_entropy.append(_entropy(tuned_dist))

        top_k = min(5, len(zero_dict), len(tuned_dict))
        if top_k == 0:
            continue
        zero_top_tokens = set(sorted(zero_dict, key=zero_dict.get, reverse=True)[:top_k])
        tuned_top_tokens = set(sorted(tuned_dict, key=tuned_dict.get, reverse=True)[:top_k])
        union_top = zero_top_tokens | tuned_top_tokens
        if union_top:
            jaccard_scores.append(len(zero_top_tokens & tuned_top_tokens) / len(union_top))
            top5_overlap.append(len(zero_top_tokens & tuned_top_tokens) / top_k)

        top_k10 = min(10, len(zero_dict), len(tuned_dict))
        if top_k10:
            zero_top10 = set(sorted(zero_dict, key=zero_dict.get, reverse=True)[:top_k10])
            tuned_top10 = set(sorted(tuned_dict, key=tuned_dict.get, reverse=True)[:top_k10])
            top10_overlap.append(len(zero_top10 & tuned_top10) / top_k10)

    comparison: Dict[str, float] = {}
    if cosine_similarities:
        comparison["mean_token_cosine_similarity"] = float(np.mean(cosine_similarities))
    if jaccard_scores:
        comparison["mean_top_token_jaccard"] = float(np.mean(jaccard_scores))
    if top5_overlap:
        comparison["mean_top5_overlap"] = float(np.mean(top5_overlap))
    if top10_overlap:
        comparison["mean_top10_overlap"] = float(np.mean(top10_overlap))
    if zero_means and tuned_means:
        mean_diff = np.array(tuned_means) - np.array(zero_means)
        comparison["mean_abs_importance_difference"] = float(np.mean(mean_diff))
        pooled_std = _pooled_stddev(zero_means, tuned_means)
        if pooled_std > 0:
            comparison["cohens_d_abs_importance"] = float(
                (np.mean(tuned_means) - np.mean(zero_means)) / pooled_std
            )
    if per_example_correlations:
        comparison["mean_token_importance_correlation"] = float(
            np.mean(per_example_correlations)
        )
    if spearman_scores:
        comparison["mean_spearman_correlation"] = float(np.mean(spearman_scores))
    if zero_sparsity:
        comparison["mean_zero_shot_gini"] = float(np.mean(zero_sparsity))
    if tuned_sparsity:
        comparison["mean_fine_tuned_gini"] = float(np.mean(tuned_sparsity))
    if zero_entropy:
        comparison["mean_zero_shot_entropy"] = float(np.mean(zero_entropy))
    if tuned_entropy:
        comparison["mean_fine_tuned_entropy"] = float(np.mean(tuned_entropy))
    return comparison


def summarize_shap_importance(explanation: shap.Explanation) -> Dict[str, object]:
    examples = list(_iter_shap_examples(explanation))
    return summarize_token_attributions(examples)


def _collect_shap_statistics(explanation: shap.Explanation) -> List[Dict[str, object]]:
    examples = list(_iter_shap_examples(explanation))
    return collect_token_statistics(examples)


def compare_shap_explanations(
    zero_shot: shap.Explanation, fine_tuned: shap.Explanation
) -> Dict[str, float]:
    zero_examples = list(_iter_shap_examples(zero_shot))
    tuned_examples = list(_iter_shap_examples(fine_tuned))
    return compare_token_attributions(zero_examples, tuned_examples)


def _preferred_label_index(label_token_map: LabelTokenMap) -> int:
    ordered_labels = sorted(label_token_map)
    if not ordered_labels:
        return 0
    positive_label = ordered_labels[-1]
    return ordered_labels.index(positive_label)


def compute_lime_attributions(
    model: AutoModelForCausalLM,
    tokenizer,
    texts: Sequence[str],
    label_token_map: LabelTokenMap,
    device: torch.device,
    max_length: int,
    num_features: int,
    num_samples: int,
) -> List[TokenAttribution]:
    if LimeTextExplainer is None:  # pragma: no cover - optional dependency
        raise RuntimeError(
            "LIME is not installed. Install it via `pip install lime` to compute LIME metrics."
        )

    ordered_labels = [str(label) for label in sorted(label_token_map)]
    explainer = LimeTextExplainer(class_names=ordered_labels)

    def predict_fn(batch_texts: List[str]) -> np.ndarray:
        return _classification_probabilities(
            model,
            tokenizer,
            batch_texts,
            label_token_map,
            device,
            max_length,
        )

    target_index = _preferred_label_index(label_token_map)
    examples: List[TokenAttribution] = []
    for text in texts:
        explanation = explainer.explain_instance(
            text,
            predict_fn,
            num_features=num_features,
            labels=[target_index],
            num_samples=num_samples,
        )
        feature_list = explanation.as_list(label=target_index)
        tokens = [feature for feature, _ in feature_list]
        values = np.array([score for _, score in feature_list], dtype=float)
        examples.append((tokens, values))
    return examples


def compute_tree_shap_attributions(
    model: AutoModelForCausalLM,
    tokenizer,
    texts: Sequence[str],
    label_token_map: LabelTokenMap,
    device: torch.device,
    max_length: int,
    max_features: int,
    max_depth: int,
) -> List[TokenAttribution]:
    if TfidfVectorizer is None or DecisionTreeRegressor is None:  # pragma: no cover
        raise RuntimeError(
            "scikit-learn is required for TreeSHAP surrogate explanations. Install it via `pip install scikit-learn`."
        )

    vectorizer = TfidfVectorizer(max_features=max_features, ngram_range=(1, 2))
    feature_matrix = vectorizer.fit_transform(texts)
    feature_names = vectorizer.get_feature_names_out().tolist()
    dense_matrix = feature_matrix.toarray()

    def predict_fn(batch_texts: Sequence[str]) -> np.ndarray:
        probs = _classification_probabilities(
            model,
            tokenizer,
            batch_texts,
            label_token_map,
            device,
            max_length,
        )
        return probs[:, _preferred_label_index(label_token_map)]

    target_probs = predict_fn(texts)
    regressor = DecisionTreeRegressor(max_depth=max_depth, random_state=0)
    regressor.fit(dense_matrix, target_probs)
    tree_explainer = shap.TreeExplainer(regressor, feature_perturbation="interventional")
    values = tree_explainer.shap_values(dense_matrix)
    if isinstance(values, list):  # pragma: no cover - TreeExplainer multi-output fallback
        values = values[0]

    examples: List[TokenAttribution] = []
    for row in values:
        examples.append((feature_names, np.array(row, dtype=float)))
    return examples


def _compute_method_examples(
    method: str,
    model: AutoModelForCausalLM,
    tokenizer,
    texts: Sequence[str],
    label_token_map: LabelTokenMap,
    device: torch.device,
    config: ExperimentConfig,
) -> List[TokenAttribution]:
    normalized = method.lower()
    if normalized == "kernel_shap":
<<<<<<< HEAD
        return compute_kernel_shap_attributions(
=======
        explanation = compute_shap_values(
>>>>>>> 32ea9eab
            model,
            tokenizer,
            texts,
            label_token_map,
            device,
            config.max_seq_length,
            config.shap_max_evals,
<<<<<<< HEAD
        )
=======
            algorithm="kernel",
        )
        return list(_iter_shap_examples(explanation))
>>>>>>> 32ea9eab
    if normalized == "tree_shap":
        return compute_tree_shap_attributions(
            model,
            tokenizer,
            texts,
            label_token_map,
            device,
            config.max_seq_length,
            config.tree_shap_max_features,
            config.tree_shap_max_depth,
        )
    if normalized == "lime":
        return compute_lime_attributions(
            model,
            tokenizer,
            texts,
            label_token_map,
            device,
            config.max_seq_length,
            config.lime_num_features,
            config.lime_num_samples,
        )
    raise ValueError(f"Unsupported interpretability method: {method}")


def _summarize_examples(
    examples: List[TokenAttribution],
    output_dir: Optional[str] = None,
    method: Optional[str] = None,
    variant: Optional[str] = None,
) -> Dict[str, object]:
    summary = summarize_token_attributions(examples)
    summary["per_example_stats"] = collect_token_statistics(examples)
    if output_dir and method and variant:
        visualization_path = _plot_generic_token_summary(
            examples,
            output_dir,
            f"{variant}_{method.lower()}",
            title=f"{method.replace('_', ' ').title()} token contributions ({variant.replace('_', ' ')})",
        )
        if visualization_path:
            summary["visualization_path"] = visualization_path
<<<<<<< HEAD
=======
def _summarize_examples(examples: List[TokenAttribution]) -> Dict[str, object]:
    summary = summarize_token_attributions(examples)
    summary["per_example_stats"] = collect_token_statistics(examples)
>>>>>>> 32ea9eab
    return summary


def evaluate_interpretability_method(
    method: str,
    model: AutoModelForCausalLM,
    tokenizer,
    texts: Sequence[str],
    label_token_map: LabelTokenMap,
    device: torch.device,
    config: ExperimentConfig,
    tuned_model: Optional[PeftModel],
) -> Dict[str, object]:
    zero_examples = _compute_method_examples(
        method, model, tokenizer, texts, label_token_map, device, config
    )
    result: Dict[str, object] = {
        "zero_shot": _summarize_examples(
            zero_examples,
            output_dir=config.output_dir,
            method=method,
            variant="zero_shot",
        )
    }
<<<<<<< HEAD
=======
    result: Dict[str, object] = {"zero_shot": _summarize_examples(zero_examples)}
>>>>>>> 32ea9eab

    tuned_examples: Optional[List[TokenAttribution]] = None
    if tuned_model is not None:
        tuned_examples = _compute_method_examples(
            method,
            tuned_model,
            tokenizer,
            texts,
            label_token_map,
            device,
            config,
        )
        result["fine_tuned"] = _summarize_examples(
            tuned_examples,
            output_dir=config.output_dir,
            method=method,
            variant="fine_tuned",
        )
<<<<<<< HEAD
=======
        result["fine_tuned"] = _summarize_examples(tuned_examples)
>>>>>>> 32ea9eab
    if tuned_examples is not None:
        result["comparison"] = compare_token_attributions(zero_examples, tuned_examples)
    return result


def run_experiment(args: argparse.Namespace) -> None:
    provided_token = args.huggingface_token or os.environ.get("HF_TOKEN") or os.environ.get(
        "HUGGINGFACE_TOKEN"
    )
    _maybe_login_to_hf(provided_token)

    config = ExperimentConfig(
        model_name=args.model_name,
        dataset_name=args.dataset_name,
        dataset_config=args.dataset_config,
        train_split=args.train_split,
        eval_split=args.eval_split,
        text_field=args.text_field,
        label_field=args.label_field,
        train_subset=args.train_subset,
        eval_subset=args.eval_subset,
        run_shap=args.run_shap,
        shap_example_count=args.shap_example_count,
        shap_max_evals=args.shap_max_evals,
        interpretability_methods=args.interpretability_methods,
        lime_num_features=args.lime_num_features,
        lime_num_samples=args.lime_num_samples,
        tree_shap_max_features=args.tree_shap_max_features,
        tree_shap_max_depth=args.tree_shap_max_depth,
        load_in_4bit=args.load_in_4bit,
        output_dir=args.output_dir,
        label_space=args.label_space,
    )

    set_seed(config.random_seed)
    device = torch.device("cuda" if torch.cuda.is_available() else "cpu")
    if config.load_in_4bit and device.type != "cuda":
        print("4-bit quantization requested but CUDA is unavailable; falling back to full precision.")
        config.load_in_4bit = False

    _ensure_output_dir(config.output_dir)

    try:
        tokenizer = AutoTokenizer.from_pretrained(config.model_name, use_fast=True)
    except HF_ACCESS_ERRORS as exc:
        _raise_hf_access_error("tokenizer", config.model_name, exc)
    if tokenizer.pad_token is None:
        tokenizer.pad_token = tokenizer.eos_token

    base_model_kwargs = {}
    if config.load_in_4bit:
        base_model_kwargs.update({"load_in_4bit": True, "device_map": "auto"})

    try:
        model = AutoModelForCausalLM.from_pretrained(config.model_name, **base_model_kwargs)
    except HF_ACCESS_ERRORS as exc:
        _raise_hf_access_error("model", config.model_name, exc)
    if not config.load_in_4bit:
        model.to(device)

    if config.dataset_config:
        raw_dataset = load_dataset(config.dataset_name, config.dataset_config)
    else:
        raw_dataset = load_dataset(config.dataset_name)

    label_space = _resolve_label_space(config, raw_dataset)
    if config.label_space is not None:
        raw_dataset = _filter_dataset_by_labels(raw_dataset, config, label_space)
    label_token_map = _load_label_token_map(tokenizer, label_space)
    formatter = PromptFormatter(label_space)
    processed_dataset = _prepare_dataset(raw_dataset, config, tokenizer, formatter)

    zero_shot_texts, zero_shot_labels = _prepare_zero_shot_texts(config, raw_dataset, formatter)
    zero_shot_metrics = evaluate_zero_shot(
        model,
        tokenizer,
        zero_shot_texts,
        zero_shot_labels,
        label_token_map,
        device,
        config.max_seq_length,
    )
    print("Zero-shot evaluation metrics:")
    print(json.dumps(_ensure_json_serializable(zero_shot_metrics), indent=2))

    with open(os.path.join(config.output_dir, "zero_shot_metrics.json"), "w", encoding="utf-8") as handle:
        json.dump(_ensure_json_serializable(zero_shot_metrics), handle, indent=2)

    tuned_model: Optional[PeftModel] = None
    fine_tuned_metrics: Optional[Dict[str, float]] = None
    if args.finetune:
        tuned_model = train_lora_classifier(config, model, processed_dataset)
        tuned_model.save_pretrained(os.path.join(config.output_dir, "lora_adapter"))
        fine_tuned_metrics = evaluate_zero_shot(
            tuned_model,
            tokenizer,
            zero_shot_texts,
            zero_shot_labels,
            label_token_map,
            device,
            config.max_seq_length,
        )
        print("Fine-tuned evaluation metrics:")
        print(json.dumps(_ensure_json_serializable(fine_tuned_metrics), indent=2))
        with open(os.path.join(config.output_dir, "fine_tuned_metrics.json"), "w", encoding="utf-8") as handle:
            json.dump(_ensure_json_serializable(fine_tuned_metrics), handle, indent=2)

    _plot_metric_bars(zero_shot_metrics, fine_tuned_metrics, config.output_dir)

    interpretability_summary: Optional[Dict[str, object]] = None
    additional_method_results: Dict[str, object] = {}
    if config.run_shap:
        shap_samples = zero_shot_texts[: config.shap_example_count]
        if shap_samples:
            zero_shot_shap = compute_shap_values(
                model,
                tokenizer,
                shap_samples,
                label_token_map,
                device,
                config.max_seq_length,
                config.shap_max_evals,
            )
            save_shap_values(zero_shot_shap, os.path.join(config.output_dir, "zero_shot_shap.json"))
            print(f"Saved zero-shot SHAP explanations for {len(shap_samples)} examples.")
            zero_summary = summarize_shap_importance(zero_shot_shap)
            zero_summary["per_example_stats"] = _collect_shap_statistics(zero_shot_shap)
            zero_plot_path = _plot_shap_summary(
                zero_shot_shap, config.output_dir, "zero_shot"
            )
            if zero_plot_path:
                zero_summary["visualization_path"] = zero_plot_path
            interpretability_summary = {"zero_shot": zero_summary}

            tuned_shap: Optional[shap.Explanation] = None
            if tuned_model is not None:
                tuned_shap = compute_shap_values(
                    tuned_model,
                    tokenizer,
                    shap_samples,
                    label_token_map,
                    device,
                    config.max_seq_length,
                    config.shap_max_evals,
                )
                save_shap_values(
                    tuned_shap, os.path.join(config.output_dir, "fine_tuned_shap.json")
                )
                print("Saved fine-tuned SHAP explanations.")
                tuned_summary = summarize_shap_importance(tuned_shap)
                tuned_summary["per_example_stats"] = _collect_shap_statistics(tuned_shap)
                tuned_plot_path = _plot_shap_summary(
                    tuned_shap, config.output_dir, "fine_tuned"
                )
                if tuned_plot_path:
                    tuned_summary["visualization_path"] = tuned_plot_path
                interpretability_summary["fine_tuned"] = tuned_summary
                comparison = compare_shap_explanations(zero_shot_shap, tuned_shap)
                zero_stats = interpretability_summary["zero_shot"].get("per_example_stats", [])
                tuned_stats = tuned_summary.get("per_example_stats", [])
                if len(zero_stats) == len(tuned_stats) and zero_stats:
                    comparison["per_example_mean_abs_difference"] = [
                        float(
                            tuned_stats[idx]["mean_abs_importance"]
                            - zero_stats[idx]["mean_abs_importance"]
                        )
                        for idx in range(len(zero_stats))
                    ]
                zero_top = set(interpretability_summary["zero_shot"].get("top_tokens", []))
                tuned_top = set(tuned_summary.get("top_tokens", []))
                union = zero_top | tuned_top
                if union:
                    comparison["top_token_jaccard_overall"] = len(zero_top & tuned_top) / len(union)
                interpretability_summary["comparison"] = comparison

            if config.interpretability_methods:
                for method in config.interpretability_methods:
                    try:
                        method_result = evaluate_interpretability_method(
                            method,
                            model,
                            tokenizer,
                            shap_samples,
                            label_token_map,
                            device,
                            config,
                            tuned_model,
                        )
                    except Exception as exc:  # pragma: no cover - diagnostic aid
                        method_result = {"error": str(exc)}
                    additional_method_results[method] = method_result
        else:
            print("No samples available for SHAP analysis; skipping attribution generation.")

    if additional_method_results:
        if interpretability_summary is None:
            interpretability_summary = {}
        interpretability_summary["additional_methods"] = additional_method_results

    if interpretability_summary is not None:
        summary_path = os.path.join(config.output_dir, "interpretability_metrics.json")
        with open(summary_path, "w", encoding="utf-8") as handle:
            json.dump(_ensure_json_serializable(interpretability_summary), handle, indent=2)
        print(f"Saved interpretability comparison metrics to {summary_path}.")


def build_parser() -> argparse.ArgumentParser:
    parser = argparse.ArgumentParser(description="Run a classification interpretability experiment.")
    parser.add_argument("--model-name", default="meta-llama/Llama-3.2-1B")
    parser.add_argument("--dataset-name", default="mteb/tweet_sentiment_extraction")
    parser.add_argument("--dataset-config", default=None)
    parser.add_argument("--train-split", default="train")
    parser.add_argument("--eval-split", default="test")
    parser.add_argument("--text-field", default="text")
    parser.add_argument("--label-field", default="label")
    parser.add_argument(
        "--label-space",
        nargs="*",
        type=int,
        help="Explicit list of label ids to model (defaults to inferring from the dataset)",
    )
    parser.add_argument("--train-subset", type=int, default=2000)
    parser.add_argument("--eval-subset", type=int, default=1000)
    parser.add_argument("--run-shap", action="store_true")
    parser.add_argument("--no-run-shap", dest="run_shap", action="store_false")
    parser.set_defaults(run_shap=True)
    parser.add_argument("--shap-example-count", type=int, default=10)
    parser.add_argument("--shap-max-evals", type=int, default=200)
    parser.add_argument(
        "--interpretability-methods",
        nargs="*",
        default=["kernel_shap", "tree_shap", "lime"],
        help="Additional explanation techniques to compare (e.g., kernel_shap tree_shap lime).",
    )
    parser.add_argument("--lime-num-features", type=int, default=10)
    parser.add_argument("--lime-num-samples", type=int, default=500)
    parser.add_argument("--tree-shap-max-features", type=int, default=200)
    parser.add_argument("--tree-shap-max-depth", type=int, default=6)
    parser.add_argument("--load-in-4bit", action="store_true")
    parser.add_argument("--no-load-in-4bit", dest="load_in_4bit", action="store_false")
    parser.set_defaults(load_in_4bit=True)
    parser.add_argument("--finetune", action="store_true")
    parser.add_argument("--output-dir", default="outputs/tweet_sentiment_extraction")
    parser.add_argument(
        "--huggingface-token",
        default=None,
        help="Personal access token for gated Hugging Face repositories."
        " If omitted, the script will fall back to the HF_TOKEN or HUGGINGFACE_TOKEN"
        " environment variables when present.",
    )
    return parser
    
if __name__ == "__main__":
    parser = build_parser()
    run_experiment(parser.parse_args())<|MERGE_RESOLUTION|>--- conflicted
+++ resolved
@@ -1286,11 +1286,8 @@
 ) -> List[TokenAttribution]:
     normalized = method.lower()
     if normalized == "kernel_shap":
-<<<<<<< HEAD
         return compute_kernel_shap_attributions(
-=======
         explanation = compute_shap_values(
->>>>>>> 32ea9eab
             model,
             tokenizer,
             texts,
@@ -1298,13 +1295,10 @@
             device,
             config.max_seq_length,
             config.shap_max_evals,
-<<<<<<< HEAD
-        )
-=======
+        )
             algorithm="kernel",
         )
         return list(_iter_shap_examples(explanation))
->>>>>>> 32ea9eab
     if normalized == "tree_shap":
         return compute_tree_shap_attributions(
             model,
@@ -1347,12 +1341,9 @@
         )
         if visualization_path:
             summary["visualization_path"] = visualization_path
-<<<<<<< HEAD
-=======
 def _summarize_examples(examples: List[TokenAttribution]) -> Dict[str, object]:
     summary = summarize_token_attributions(examples)
     summary["per_example_stats"] = collect_token_statistics(examples)
->>>>>>> 32ea9eab
     return summary
 
 
@@ -1377,10 +1368,7 @@
             variant="zero_shot",
         )
     }
-<<<<<<< HEAD
-=======
     result: Dict[str, object] = {"zero_shot": _summarize_examples(zero_examples)}
->>>>>>> 32ea9eab
 
     tuned_examples: Optional[List[TokenAttribution]] = None
     if tuned_model is not None:
@@ -1399,10 +1387,7 @@
             method=method,
             variant="fine_tuned",
         )
-<<<<<<< HEAD
-=======
         result["fine_tuned"] = _summarize_examples(tuned_examples)
->>>>>>> 32ea9eab
     if tuned_examples is not None:
         result["comparison"] = compare_token_attributions(zero_examples, tuned_examples)
     return result
