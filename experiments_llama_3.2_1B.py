from __future__ import annotations

__doc__ = """Utility for running zero-shot and LoRA-fine-tuned LLaMA style models on binary classification datasets.

This module is designed so it can be executed end-to-end on Google Colab. It
loads a dataset, evaluates a zero-shot baseline, optionally fine-tunes a LoRA
adapter, and generates LIME explanations for both models.
"""

import argparse
import json
import os
import time
from dataclasses import dataclass
from typing import Callable, Dict, Iterable, Iterator, List, NoReturn, Optional, Sequence, Tuple

import numpy as np
import torch
from datasets import DatasetDict, load_dataset
from sklearn.metrics import matthews_corrcoef

try:
    from lime.lime_text import LimeTextExplainer  # type: ignore
except ImportError as exc:  # pragma: no cover - optional dependency
    raise SystemExit("The `lime` package is required for interpretability. Install it via `pip install lime`.") from exc

from peft import LoraConfig, PeftModel, get_peft_model, prepare_model_for_kbit_training
from transformers import (
    AutoModelForCausalLM,
    AutoTokenizer,
    LogitsProcessor,
    LogitsProcessorList,
    default_data_collator,
    set_seed,
    Trainer,
    TrainingArguments,
)

try:  # pragma: no cover - defensive import for nicer gated model errors
    from huggingface_hub import login as hf_login
    from huggingface_hub.errors import GatedRepoError, RepoAccessError
except Exception:  # pragma: no cover - fallback when huggingface_hub is unavailable
    hf_login = None
    GatedRepoError = RepoAccessError = type("_DummyHFError", (Exception,), {})


HF_ACCESS_ERRORS = (OSError, GatedRepoError, RepoAccessError)


def _raise_hf_access_error(target: str, model_name: str, exc: Exception) -> NoReturn:
    """Surface actionable guidance when gated Hugging Face assets are requested."""

    base_message = (
        f"Failed to load the {target} for `{model_name}`.\n"
        f"If the repository is gated, visit https://huggingface.co/{model_name} to request access "
        "and authenticate before rerunning the script, for example by executing\n"
        "`from huggingface_hub import login; login(\"YOUR_TOKEN\")` in your Colab runtime.\n"
        "Alternatively, rerun with `--model-name` set to a public checkpoint."
    )
    raise SystemExit(f"{base_message}\nOriginal error: {exc}") from exc


LabelTokenMap = Dict[int, int]


class RestrictedLabelLogitsProcessor(LogitsProcessor):
    """Force generation to stay within a fixed label vocabulary.

    Some base checkpoints occasionally emit stray punctuation or whitespace tokens when
    asked to generate a single-digit label. This logits processor masks all
    vocabulary entries except the provided label tokens so greedy decoding cannot
    wander outside the expected label space.
    """

    def __init__(self, allowed_token_ids: Sequence[int]):
        if not allowed_token_ids:
            raise ValueError("At least one label token id must be supplied for restriction.")
        self.allowed_token_ids = torch.tensor(sorted(set(int(t) for t in allowed_token_ids)))

    def __call__(self, input_ids: torch.LongTensor, scores: torch.FloatTensor) -> torch.FloatTensor:  # type: ignore[override]
        if self.allowed_token_ids.max().item() >= scores.size(-1):
            raise ValueError("Allowed token id exceeds the vocabulary size.")

        original = scores
        restricted = torch.full_like(original, torch.finfo(original.dtype).min)
        allowed = self.allowed_token_ids.to(original.device)
        expanded = allowed.unsqueeze(0).expand(original.size(0), -1)
        restricted.scatter_(1, expanded, original.gather(1, expanded))
        return restricted


def _maybe_login_to_hf(token: Optional[str]) -> None:
    """Authenticate with Hugging Face when a token is supplied."""

    if not token:
        return
    if hf_login is None:  # pragma: no cover - import guard for minimal installs
        print(
            "Hugging Face token provided but `huggingface_hub` is unavailable; install it "
            "to enable automatic authentication."
        )
        return
    hf_login(token, add_to_git_credential=False)


def _configure_cuda_allocator() -> None:
    """Set a fragmentation-friendly CUDA allocator configuration when available."""

    if not torch.cuda.is_available():
        return

    env_keys = ("PYTORCH_ALLOC_CONF", "PYTORCH_CUDA_ALLOC_CONF")
    recommended = "expandable_segments:True"

    for env_key in env_keys:
        current = os.environ.get(env_key)
        if current is None:
            os.environ[env_key] = recommended
            print(
                f"Set {env_key}=expandable_segments:True to reduce CUDA memory fragmentation."
            )
        elif recommended not in current:
            os.environ[env_key] = f"{current},{recommended}"
            print(
                f"Appended expandable_segments:True to {env_key} to reduce CUDA memory fragmentation."
            )


def _load_label_token_map(tokenizer, label_space: Sequence[int]) -> LabelTokenMap:
    """Return a mapping from dataset labels to their token ids.

    LLaMA-style tokenizers encode numbers with a leading space as a single
    token (e.g., ``" 0"`` becomes ``"▁0"``).  Using the space-prefixed
    representation ensures the labels align with how prompts are constructed
    elsewhere in this module and avoids situations where ``"0"`` would be
    split across multiple tokens.
    """

    if not label_space:
        raise ValueError("At least one label must be provided to build the token map.")

    label_token_map: LabelTokenMap = {}
    for label in label_space:
        label_text = f" {label}"
        token_ids = tokenizer(
            label_text, add_special_tokens=False, return_attention_mask=False
        )["input_ids"]
        if not token_ids:
            raise ValueError(f"Tokenizer could not encode label {label}.")
        label_token_map[int(label)] = token_ids[-1]
    return label_token_map


@dataclass
class ExperimentConfig:
    """Configuration for the classification experiment."""
    model_name: str = "meta-llama/Llama-3.2-1B"
    dataset_name: str = "mteb/tweet_sentiment_extraction"
    dataset_config: Optional[str] = None
    train_split: str = "train"
    eval_split: str = "test"
    text_field: str = "text"
    label_field: str = "label"
<<<<<<< HEAD
    train_subset: Optional[int] = 5000
    eval_subset: Optional[int] = 2000
=======
    train_subset: Optional[int] = 800
    eval_subset: Optional[int] = 200
>>>>>>> f6f73b94
    random_seed: int = 42
    learning_rate: float = 2e-4
    num_train_epochs: float = 2.0
    per_device_train_batch_size: int = 4
    gradient_accumulation_steps: int = 4
    lora_r: int = 16
    lora_alpha: int = 32
    lora_dropout: float = 0.1
<<<<<<< HEAD
    max_seq_length: int = 2048
=======
    max_seq_length: int = 516
>>>>>>> f6f73b94
    max_target_length: int = 4
    output_dir: str = "outputs/imdb"
    interpretability_example_count: int = 5
    interpretability_batch_size: int = 8
    lime_num_features: int = 10
    lime_num_samples: int = 512
    run_lime: bool = True
    load_in_4bit: bool = True
    label_space: Optional[Sequence[int]] = None


class PromptFormatter:
    """Converts sentences into classification prompts."""

    def __init__(self, label_space: Sequence[int]) -> None:
        self.label_space = list(label_space)
        label_list = ", ".join(str(label) for label in self.label_space)
        if set(self.label_space) == {0, 1}:
            instruction = "Respond with only one of the digits 0 (for negative) or 1 (for positive)."
        else:
            instruction = (
                "Respond with only one of the digits "
                + label_list
                + " to indicate the sentiment class."
            )
        self.template = "{instruction}\nTweet: {sentence}\nLabel:"
        self.instruction = instruction

    def build_prompt(self, sentence: str) -> str:
        return self.template.format(instruction=self.instruction, sentence=sentence)


def _prepare_dataset(
    dataset: DatasetDict, config: ExperimentConfig, tokenizer, formatter: PromptFormatter
) -> DatasetDict:
    required_splits = {config.train_split, config.eval_split}
    if not required_splits.issubset(dataset):
        raise ValueError(
            (
                f"Dataset `{config.dataset_name}`"
                + (f" with config `{config.dataset_config}`" if config.dataset_config else "")
                + f" must contain the splits {sorted(required_splits)}."
            )
        )

    mask_notice = {"emitted": False}

    def _format_examples(examples):
        prompts = [formatter.build_prompt(sentence) for sentence in examples[config.text_field]]
        full_sequences = [
            f"{prompt} {label}" for prompt, label in zip(prompts, examples[config.label_field])
        ]
        model_inputs = tokenizer(
            full_sequences,
            max_length=config.max_seq_length,
            truncation=True,
            padding="max_length",
        )

        # The causal-LM objective should only supervise the final label token. Mask the
        # prompt portion of each sequence with ``-100`` so the cross-entropy loss
        # focuses on the classification target instead of the copied instruction text.
        attention = model_inputs["attention_mask"]
        labels = []
        for input_ids, mask in zip(model_inputs["input_ids"], attention):
            masked = [-100] * len(input_ids)
            # ``attention_mask`` marks non-padding tokens with 1s. The final
            # non-padding position corresponds to the label token we appended.
            seq_length = int(sum(mask))
            if seq_length > 0:
                label_index = seq_length - 1
                masked[label_index] = input_ids[label_index]
            labels.append(masked)
            if not mask_notice["emitted"]:
                print(
                    "Masking prompt tokens with -100 so the fine-tuning loss only supervises the appended label token."
                )
                mask_notice["emitted"] = True
        model_inputs["labels"] = labels
        return model_inputs

    remove_columns = sorted({
        column
        for split in required_splits
        for column in dataset[split].column_names
    })
    processed = dataset.map(
        _format_examples,
        batched=True,
        remove_columns=remove_columns,
    )

    if config.train_subset:
        train_dataset = processed[config.train_split].shuffle(seed=config.random_seed)
        train_count = min(config.train_subset, train_dataset.num_rows)
        processed[config.train_split] = train_dataset.select(range(train_count))
    if config.eval_subset:
        validation_dataset = processed[config.eval_split].shuffle(seed=config.random_seed)
        validation_count = min(config.eval_subset, validation_dataset.num_rows)
        processed[config.eval_split] = validation_dataset.select(range(validation_count))
    return processed


def _autoscale_for_device_capacity(config: ExperimentConfig) -> None:
    """Lower max sequence length and subsets on small GPUs to mitigate OOM."""

    if not torch.cuda.is_available():
        return

    total_gb = torch.cuda.get_device_properties(0).total_memory / 1024**3
    # Prefer keeping the user-requested configuration when ample memory exists.
    if total_gb >= 22:
        return

    # Tighten sequence length and dataset sizes when running on ~16 GB cards.
    recommended_max_seq_length = min(config.max_seq_length, 1024)
    recommended_train_subset = None if config.train_subset is None else min(config.train_subset, 3500)
    recommended_eval_subset = None if config.eval_subset is None else min(config.eval_subset, 1400)

    if recommended_max_seq_length < config.max_seq_length:
        print(
            "Detected <22 GB GPU; lowering max_seq_length from "
            f"{config.max_seq_length} to {recommended_max_seq_length} to reduce activation memory."
        )
        config.max_seq_length = recommended_max_seq_length

    if recommended_train_subset is not None and recommended_train_subset < config.train_subset:
        print(
            f"Reducing train_subset from {config.train_subset} to {recommended_train_subset} "
            "to shorten fine-tuning batches on constrained GPUs."
        )
        config.train_subset = recommended_train_subset

    if recommended_eval_subset is not None and recommended_eval_subset < config.eval_subset:
        print(
            f"Reducing eval_subset from {config.eval_subset} to {recommended_eval_subset} "
            "to keep evaluation memory usage lower."
        )
        config.eval_subset = recommended_eval_subset


def _truncate_tokenized_dataset(dataset: DatasetDict, max_length: int) -> DatasetDict:
    """Trim tokenized columns to a smaller maximum length to reduce GPU memory usage."""

    def _truncate(example):
        for key in ("input_ids", "attention_mask", "labels"):
            if key in example:
                example[key] = example[key][:max_length]
        return example

    print(f"Truncating tokenized dataset to max_seq_length={max_length} to mitigate OOM.")
    return dataset.map(_truncate, load_from_cache_file=False)


def _prepare_zero_shot_texts(
    config: ExperimentConfig, original_dataset: DatasetDict
) -> Tuple[List[str], List[int]]:
    validation_split = original_dataset[config.eval_split]
    if config.eval_subset:
        eval_count = min(config.eval_subset, len(validation_split))
        validation_split = validation_split.shuffle(seed=config.random_seed)
        validation_split = validation_split.select(range(eval_count))
    texts = list(validation_split[config.text_field])
    labels = list(validation_split[config.label_field])
    return texts, labels


def _resolve_label_space(config: ExperimentConfig, dataset: DatasetDict) -> List[int]:
    """Infer the set of labels present in the dataset if not provided explicitly."""

    if config.label_space is not None:
        return sorted({int(label) for label in config.label_space})

    label_values: set[int] = set()
    for split in {config.train_split, config.eval_split} & set(dataset.keys()):
        column = dataset[split][config.label_field]
        label_values.update(int(label) for label in column)

    if not label_values:
        raise ValueError("Unable to infer label space from the dataset; please specify `label_space`.")

    return sorted(label_values)


def _filter_dataset_by_labels(
    dataset: DatasetDict, config: ExperimentConfig, label_space: Sequence[int]
) -> DatasetDict:
    """Restrict the dataset to the requested label ids."""

    allowed_labels = {int(label) for label in label_space}

    def predicate(example):
        return int(example[config.label_field]) in allowed_labels

    return dataset.filter(predicate)


def _classification_probabilities(
    model: AutoModelForCausalLM,
    tokenizer,
    prompts: Sequence[str],
    label_token_map: LabelTokenMap,
    device: torch.device,
    max_length: int,
    *,
    max_batch_size: Optional[int] = None,
) -> np.ndarray:
    # Lime can request thousands of perturbed samples at once. Microbatch the
    # probability computation to avoid a single oversized forward pass on the GPU.
    batch_size = max_batch_size or len(prompts)
    probabilities: List[np.ndarray] = []

    for start in range(0, len(prompts), batch_size):
        batch_prompts = list(prompts[start : start + batch_size])
        inputs = tokenizer(
            batch_prompts,
            padding=True,
            truncation=True,
            max_length=max_length,
            return_tensors="pt",
        )
        inputs = {k: v.to(device) for k, v in inputs.items()}
        model.eval()
        with torch.no_grad():
            outputs = model(**inputs)
        logits = outputs.logits
        sequence_lengths = inputs["attention_mask"].sum(dim=-1) - 1
        final_logits = logits[torch.arange(logits.size(0), device=device), sequence_lengths]
        ordered_labels = list(sorted(label_token_map))
        label_token_ids = torch.tensor(
            [label_token_map[label] for label in ordered_labels], device=device
        )
        label_logits = final_logits[:, label_token_ids]
        probs = torch.softmax(label_logits, dim=-1)
        probabilities.append(probs.detach().cpu().numpy())

    return np.concatenate(probabilities, axis=0)


def _build_probability_fn(
    model: AutoModelForCausalLM,
    tokenizer,
    label_token_map: LabelTokenMap,
    device: torch.device,
    max_length: int,
    *,
    max_batch_size: Optional[int] = None,
    formatter: Optional[PromptFormatter] = None,
) -> Callable[[Sequence[str]], np.ndarray]:
    """Return a callable that exposes class probabilities for raw texts."""

    def _predict(batch_texts: Sequence[str]) -> np.ndarray:
        normalized: List[str]
        if isinstance(batch_texts, np.ndarray):
            normalized = [str(item) for item in batch_texts.tolist()]
        else:
            normalized = [str(item) for item in batch_texts]
        if formatter is not None:
            normalized = [formatter.build_prompt(text) for text in normalized]
        return _classification_probabilities(
            model,
            tokenizer,
            normalized,
            label_token_map,
            device,
            max_length,
            max_batch_size=max_batch_size,
        )

    return _predict


def _generation_eos_ids(tokenizer, label_token_map: LabelTokenMap) -> List[int]:
    eos_ids: List[int] = []
    if tokenizer.eos_token_id is not None:
        eos_ids.append(tokenizer.eos_token_id)
    for label_id in label_token_map.values():
        if label_id not in eos_ids:
            eos_ids.append(label_id)
    return eos_ids


def _generate_class_predictions(
    model: AutoModelForCausalLM,
    tokenizer,
    prompts: Sequence[str],
    label_token_map: LabelTokenMap,
    device: torch.device,
    max_length: int,
) -> Tuple[List[int], np.ndarray]:
    inputs = tokenizer(
        list(prompts),
        padding=True,
        truncation=True,
        max_length=max_length,
        return_tensors="pt",
    )
    inputs = {k: v.to(device) for k, v in inputs.items()}
    eos_token_id = _generation_eos_ids(tokenizer, label_token_map)
    logits_processor = LogitsProcessorList(
        [RestrictedLabelLogitsProcessor(label_token_map.values())]
    )
    model.eval()
    with torch.no_grad():
        generation = model.generate(
            **inputs,
            max_new_tokens=1,
            do_sample=False,
            temperature=0.0,
            top_p=1.0,
            eos_token_id=eos_token_id,
            pad_token_id=tokenizer.pad_token_id,
            logits_processor=logits_processor,
            return_dict_in_generate=True,
            output_scores=True,
        )

    scores = generation.scores[0]
    ordered_labels = list(sorted(label_token_map))
    label_token_ids = torch.tensor(
        [label_token_map[label] for label in ordered_labels], device=scores.device
    )
    label_logits = scores[:, label_token_ids]
    probs = torch.softmax(label_logits, dim=-1)
    pred_indices = probs.argmax(dim=-1).detach().cpu().tolist()
    predictions = [ordered_labels[index] for index in pred_indices]

    generated_tokens = generation.sequences[:, -1]
    mismatched_indices: List[int] = []
    for idx, token_id in enumerate(generated_tokens.tolist()):
        if token_id not in label_token_map.values():
            mismatched_indices.append(idx)
    if mismatched_indices:
        print(
            "Warning: the model generated tokens outside the expected {0,1} label space "
            f"for batch indices {mismatched_indices}. Predictions fall back to argmax probabilities."
        )

    return predictions, probs.detach().cpu().numpy()


def _batched(iterator: Sequence[str], batch_size: int) -> Iterable[Sequence[str]]:
    for i in range(0, len(iterator), batch_size):
        yield iterator[i : i + batch_size]


def _build_confusion_matrix(
    labels: Sequence[int], predictions: Sequence[int], ordered_labels: Sequence[int]
) -> torch.Tensor:
    """Construct a confusion matrix aligned to ``ordered_labels``."""

    label_to_index = {int(label): idx for idx, label in enumerate(ordered_labels)}
    matrix = torch.zeros((len(ordered_labels), len(ordered_labels)), dtype=torch.long)
    for true_label, pred_label in zip(labels, predictions):
        if int(true_label) not in label_to_index or int(pred_label) not in label_to_index:
            continue
        row = label_to_index[int(true_label)]
        col = label_to_index[int(pred_label)]
        matrix[row, col] += 1
    return matrix


def _per_class_metrics(
    confusion: torch.Tensor, ordered_labels: Sequence[int]
) -> Dict[str, Dict[str, float]]:
    """Compute precision/recall/F1/support for every class."""

    per_class: Dict[str, Dict[str, float]] = {}
    for idx, label in enumerate(ordered_labels):
        tp = confusion[idx, idx].item()
        predicted = confusion[:, idx].sum().item()
        actual = confusion[idx, :].sum().item()
        precision = tp / predicted if predicted > 0 else 0.0
        recall = tp / actual if actual > 0 else 0.0
        denom = precision + recall
        f1 = (2 * precision * recall / denom) if denom > 0 else 0.0
        per_class[str(int(label))] = {
            "precision": float(precision),
            "recall": float(recall),
            "f1": float(f1),
            "support": int(actual),
        }
    return per_class


def _weighted_average(metric: torch.Tensor, weights: torch.Tensor) -> float:
    total = float(weights.sum().item())
    if total <= 0:
        return 0.0
    return float((metric * weights).sum().item() / total)


def _aggregate_metrics(
    confusion: torch.Tensor,
    per_class: Dict[str, Dict[str, float]],
    ordered_labels: Sequence[int],
) -> Tuple[float, float, float, float]:
    total = float(confusion.sum().item())
    accuracy = float(confusion.diag().sum().item() / total) if total > 0 else 0.0

    supports = torch.tensor(
        [per_class[str(int(label))]["support"] for label in ordered_labels], dtype=torch.float32
    )
    precisions = torch.tensor(
        [per_class[str(int(label))]["precision"] for label in ordered_labels], dtype=torch.float32
    )
    recalls = torch.tensor(
        [per_class[str(int(label))]["recall"] for label in ordered_labels], dtype=torch.float32
    )
    f1_scores = torch.tensor(
        [per_class[str(int(label))]["f1"] for label in ordered_labels], dtype=torch.float32
    )

    if len(ordered_labels) == 2:
        if 1 in ordered_labels:
            positive_idx = ordered_labels.index(1)
        else:
            positive_idx = len(ordered_labels) - 1
        precision = float(precisions[positive_idx].item())
        recall = float(recalls[positive_idx].item())
        f1 = float(f1_scores[positive_idx].item())
    else:
        precision = _weighted_average(precisions, supports)
        recall = _weighted_average(recalls, supports)
        f1 = _weighted_average(f1_scores, supports)

    return accuracy, precision, recall, f1


def evaluate_zero_shot(
    model: AutoModelForCausalLM,
    tokenizer,
    texts: Sequence[str],
    labels: Sequence[int],
    label_token_map: LabelTokenMap,
    device: torch.device,
    max_length: int,
    formatter: PromptFormatter,
    batch_size: int = 8,
) -> Dict[str, float]:
    predictions: List[int] = []
    probability_rows: List[List[float]] = []
    ordered_labels = list(sorted(label_token_map))
    formatted_prompts = [formatter.build_prompt(text) for text in texts]
    for batch_prompts in _batched(formatted_prompts, batch_size):
        preds, probs = _generate_class_predictions(
            model,
            tokenizer,
            batch_prompts,
            label_token_map,
            device,
            max_length,
        )
        predictions.extend(preds)
        probability_rows.extend(probs.astype(float).tolist())

    confusion = _build_confusion_matrix(labels, predictions, ordered_labels)
    per_class = _per_class_metrics(confusion, ordered_labels)
    accuracy, precision, recall, f1 = _aggregate_metrics(confusion, per_class, ordered_labels)
    mcc = 0.0
    if predictions:
        try:
            mcc = float(matthews_corrcoef(list(labels), list(predictions)))
        except ValueError:
            mcc = 0.0

    metrics = {
        "accuracy": accuracy,
        "precision": precision,
        "recall": recall,
        "f1": f1,
        "mcc": mcc,
        "per_class": per_class,
        "confusion_matrix": confusion.tolist(),
    }

    if probability_rows:
        probability_array = np.array(probability_rows, dtype=float)
        metrics["mean_max_probability"] = float(np.max(probability_array, axis=1).mean())
        if len(ordered_labels) == 2 and 1 in ordered_labels:
            positive_index = ordered_labels.index(1)
            metrics["positive_probability_mean"] = float(
                probability_array[:, positive_index].mean()
            )
    return metrics


def train_lora_classifier(
    config: ExperimentConfig,
    model: AutoModelForCausalLM,
    processed_dataset: DatasetDict,
) -> Tuple[PeftModel, bool]:
    model_gradient_dtype = getattr(model, "dtype", torch.float32)
    if config.load_in_4bit:
        model = prepare_model_for_kbit_training(model)
    lora_config = LoraConfig(
        r=config.lora_r,
        lora_alpha=config.lora_alpha,
        lora_dropout=config.lora_dropout,
        bias="none",
        task_type="CAUSAL_LM",
        target_modules=["q_proj", "v_proj"],
    )
    if hasattr(model, "config"):
        model.config.use_cache = False
    peft_model = get_peft_model(model, lora_config)
    peft_model.print_trainable_parameters()
    peft_model.gradient_checkpointing_enable()

    def _build_trainer(batch_size: int, dataset: DatasetDict) -> Trainer:
        training_args = TrainingArguments(
            output_dir=config.output_dir,
            num_train_epochs=config.num_train_epochs,
            per_device_train_batch_size=batch_size,
            gradient_accumulation_steps=config.gradient_accumulation_steps,
            learning_rate=config.learning_rate,
            lr_scheduler_type="cosine",
            warmup_ratio=0.03,
            logging_steps=10,
            save_strategy="no",
            report_to=[],
            bf16=model_gradient_dtype == torch.bfloat16,
            fp16=model_gradient_dtype == torch.float16,
            gradient_checkpointing=True,
        )

        return Trainer(
            model=peft_model,
            args=training_args,
            train_dataset=dataset[config.train_split],
            eval_dataset=dataset[config.eval_split],
            data_collator=default_data_collator,
        )

    current_batch_size = max(1, config.per_device_train_batch_size)
    current_dataset = processed_dataset
    current_max_seq_length = config.max_seq_length
    trainer: Optional[Trainer] = None
    sequence_length_reduced = False
    while True:
        trainer = _build_trainer(current_batch_size, current_dataset)
        try:
            trainer.train()
            break
        except torch.cuda.OutOfMemoryError:
            torch.cuda.empty_cache()
            if current_batch_size == 1:
                if current_max_seq_length > 256:
                    next_max_seq_length = max(256, current_max_seq_length // 2)
                    print(
                        "CUDA OOM at batch size 1; lowering max_seq_length from "
                        f"{current_max_seq_length} to {next_max_seq_length} and retrying."
                    )
                    current_max_seq_length = next_max_seq_length
                    config.max_seq_length = next_max_seq_length
                    current_dataset = _truncate_tokenized_dataset(
                        current_dataset, next_max_seq_length
                    )
                    sequence_length_reduced = True
                    del trainer
                    continue
                print(
                    "CUDA OOM occurred even at batch size 1 and minimum sequence length; "
                    "consider lowering `max_seq_length` or using a smaller model checkpoint."
                )
                raise
            next_batch_size = max(1, current_batch_size // 2)
            print(
                f"CUDA OOM at batch size {current_batch_size}; retrying with batch size {next_batch_size}."
            )
            current_batch_size = next_batch_size
            del trainer
            continue

    peft_model.eval()
    return peft_model, sequence_length_reduced


def run_lime_text_explanations(
    texts: Sequence[str],
    predict_fn: Callable[[Sequence[str]], np.ndarray],
    class_names: Sequence[str],
    num_features: int,
    *,
    num_samples: int,
) -> List[Dict[str, object]]:
    """Generate LIME explanations for a handful of prompts."""

    if not texts:
        return []

    explainer = LimeTextExplainer(class_names=list(class_names))
    results: List[Dict[str, object]] = []
    for text in texts:
        explanation = explainer.explain_instance(
            text, predict_fn, num_features=num_features, num_samples=num_samples
        )
        probabilities = predict_fn([text])[0]
        results.append(
            {
                "text": text,
                "predicted_label": class_names[int(np.argmax(probabilities))],
                "prediction_confidence": float(np.max(probabilities)),
                "token_weights": [(token, float(weight)) for token, weight in explanation.as_list()],
            }
        )
    return results


def collect_text_interpretability_outputs(
    *,
    model: AutoModelForCausalLM,
    tokenizer,
    label_token_map: LabelTokenMap,
    device: torch.device,
    config: ExperimentConfig,
    texts: Sequence[str],
    formatter: PromptFormatter,
    output_prefix: str,
) -> Dict[str, object]:
    """Run interpretability suites for a given model."""

    class_names = [str(label) for label in sorted(label_token_map)]
    predict_fn = _build_probability_fn(
        model,
        tokenizer,
        label_token_map,
        device,
        config.max_seq_length,
        max_batch_size=config.interpretability_batch_size,
        formatter=formatter,
    )
    summary: Dict[str, object] = {}

    lime_samples = texts[: config.interpretability_example_count]
    lime_outputs = run_lime_text_explanations(
        lime_samples,
        predict_fn,
        class_names,
        config.lime_num_features,
        num_samples=config.lime_num_samples,
    )
    if lime_outputs:
        lime_path = os.path.join(config.output_dir, f"{output_prefix}_lime.json")
        with open(lime_path, "w", encoding="utf-8") as handle:
            json.dump(_ensure_json_serializable(lime_outputs), handle, indent=2)
        lime_plot_path = _plot_lime_explanations(lime_outputs, config.output_dir, output_prefix)
        summary["lime"] = {
            "output_path": lime_path,
            "plot_path": lime_plot_path,
            "examples": lime_outputs,
        }
        print(
            f"Saved {output_prefix} LIME explanations for {len(lime_outputs)} "
            f"example{'s' if len(lime_outputs) != 1 else ''}."
        )

    return summary


def _ensure_json_serializable(value):
    """Recursively convert numpy/tensor objects into JSON-friendly Python types."""

    if isinstance(value, torch.Tensor):
        return _ensure_json_serializable(value.detach().cpu().numpy())
    if isinstance(value, np.ndarray):
        return _ensure_json_serializable(value.tolist())
    if isinstance(value, (list, tuple)):
        return [_ensure_json_serializable(item) for item in value]
    if isinstance(value, dict):
        return {key: _ensure_json_serializable(item) for key, item in value.items()}
    if isinstance(value, (np.generic,)):
        return value.item()
    if hasattr(value, "tolist"):
        return _ensure_json_serializable(value.tolist())
    return value


def _save_interpretability_outputs(summary: Dict[str, object], output_dir: str) -> Optional[str]:
    """Persist the generated interpretability artifacts to disk.

    The interpretability summary can contain comparison statistics and
    intermediate metadata.  This helper extracts the per-model outputs for LIME
    and writes them to a single JSON file so they can be consumed after the
    experiment run.
    """

    outputs: Dict[str, Dict[str, object]] = {}
    for model_key in ("zero_shot", "fine_tuned"):
        model_summary = summary.get(model_key)
        if not isinstance(model_summary, dict):
            continue

        method_outputs: Dict[str, object] = {}
        lime_summary = model_summary.get("lime")
        if lime_summary:
            method_outputs["lime"] = lime_summary

        if method_outputs:
            outputs[model_key] = method_outputs

    if not outputs:
        return None

    output_path = os.path.join(output_dir, "interpretability_outputs.json")
    with open(output_path, "w", encoding="utf-8") as handle:
        json.dump(_ensure_json_serializable(outputs), handle, indent=2)

    return output_path


def _ensure_output_dir(path: str) -> None:
    os.makedirs(path, exist_ok=True)


def _plot_metric_bars(
    zero_shot_metrics: Dict[str, float],
    fine_tuned_metrics: Optional[Dict[str, float]],
    output_dir: str,
    *,
    require_fine_tuned: bool = False,
) -> None:
    """Visualize classification metrics and save the figure.

    The bar chart focuses on core metrics that are available for both the
    zero-shot baseline and the optional fine-tuned model.  Matplotlib is
    imported lazily so that the experiment can still run in lightweight
    environments that do not preinstall plotting libraries.
    """

    try:
        import matplotlib.pyplot as plt  # type: ignore
    except ImportError:  # pragma: no cover - optional dependency in Colab
        print(
            "matplotlib is not installed; skipping metric visualization. Install it with `pip install matplotlib` to view the bar chart."
        )
        return

    metrics = ["accuracy", "precision", "recall", "f1", "mcc"]
    zero_values = [zero_shot_metrics.get(metric, float("nan")) for metric in metrics]
    tuned_values: Optional[List[float]] = None
    if fine_tuned_metrics is not None:
        tuned_values = [fine_tuned_metrics.get(metric, float("nan")) for metric in metrics]
<<<<<<< HEAD
    elif require_fine_tuned:
        print(
            "Fine-tuned metrics were expected but not available; rerun with --finetune to produce a side-by-side chart."
        )
        return
=======
>>>>>>> f6f73b94
    else:
        print("Fine-tuned metrics were not provided; plotting zero-shot scores only.")

    x = np.arange(len(metrics))
    width = 0.35 if tuned_values is not None else 0.6

    fig, ax = plt.subplots(figsize=(8, 5))
    ax.bar(x - width / 2 if tuned_values is not None else x, zero_values, width, label="Zero-shot")
    if tuned_values is not None:
        ax.bar(x + width / 2, tuned_values, width, label="Fine-tuned")

    ax.set_xticks(x)
    ax.set_xticklabels([metric.upper() for metric in metrics])
    ax.set_ylim(0.0, 1.05)
    ax.set_ylabel("Score")
    ax.set_title("Classification Metrics")
    ax.legend()
    ax.grid(axis="y", linestyle="--", alpha=0.4)

    output_path = os.path.join(output_dir, "metrics_comparison.png")
    fig.tight_layout()
    fig.savefig(output_path, dpi=200)

    inline_displayed = False
    try:  # Attempt inline display for notebook and Colab workflows.
        from IPython import get_ipython  # type: ignore
        from IPython.display import display  # type: ignore
    except ImportError:
        pass
    else:
        ipython = get_ipython()
        if ipython is not None and getattr(ipython, "kernel", None) is not None:
            display(fig)
            inline_displayed = True

    plt.close(fig)

    absolute_path = os.path.abspath(output_path)
    message = f"Saved metric visualization to {absolute_path}."
    if not inline_displayed:
        message += " Inline display is unavailable in this environment; open the PNG to view the chart."
    print(message)


def _plot_confusion_matrix(
    confusion: np.ndarray, labels: Sequence[int], output_dir: str, prefix: str
) -> None:
    try:
        import matplotlib.pyplot as plt  # type: ignore
    except ImportError:  # pragma: no cover - optional dependency in Colab
        print("matplotlib is not installed; skipping confusion matrix visualization.")
        return

    fig, ax = plt.subplots(figsize=(6, 5))
    im = ax.imshow(confusion, interpolation="nearest", cmap="Blues")
    ax.figure.colorbar(im, ax=ax)

    tick_labels = [str(label) for label in labels]
    ax.set(
        xticks=np.arange(confusion.shape[1]),
        yticks=np.arange(confusion.shape[0]),
        xticklabels=tick_labels,
        yticklabels=tick_labels,
        ylabel="True label",
        xlabel="Predicted label",
        title=f"{prefix.replace('_', ' ').title()} Confusion Matrix",
    )

    plt.setp(ax.get_xticklabels(), rotation=45, ha="right", rotation_mode="anchor")

    thresh = confusion.max() / 2.0 if confusion.size else 0.0
    for i in range(confusion.shape[0]):
        for j in range(confusion.shape[1]):
            ax.text(
                j,
                i,
                format(int(confusion[i, j])),
                ha="center",
                va="center",
                color="white" if confusion[i, j] > thresh else "black",
            )

    fig.tight_layout()
    output_path = os.path.join(output_dir, f"{prefix}_confusion_matrix.png")
    fig.savefig(output_path, dpi=200)
    plt.close(fig)
    print(f"Saved confusion matrix visualization to {os.path.abspath(output_path)}.")


def _plot_lime_explanations(
    lime_outputs: Sequence[Dict[str, object]], output_dir: str, prefix: str
) -> Optional[str]:
    """Visualize LIME token weights for each analyzed example."""

    if not lime_outputs:
        return None

    try:
        import matplotlib.pyplot as plt  # type: ignore
    except ImportError:  # pragma: no cover - optional dependency
        print(
            "matplotlib is not installed; skipping LIME visualization. Install it with `pip install matplotlib` to view the plots."
        )
        return None

    n_rows = len(lime_outputs)
    fig_height = max(3, 3 * n_rows)
    fig, axes = plt.subplots(n_rows, 1, figsize=(10, fig_height))
    if n_rows == 1:
        axes = [axes]

    for ax, example in zip(axes, lime_outputs):
        token_weights = example.get("token_weights", [])  # type: ignore[assignment]
        if not token_weights:
            ax.axis("off")
            continue
        tokens, weights = zip(*token_weights)  # type: ignore[misc]
        indices = np.arange(len(tokens))
        colors = ["#2c7bb6" if weight >= 0 else "#d7191c" for weight in weights]
        ax.barh(indices, weights, color=colors)
        ax.set_yticks(indices)
        ax.set_yticklabels(tokens)
        ax.invert_yaxis()
        ax.set_xlabel("LIME weight")
        ax.set_title(f"{prefix.replace('_', ' ').title()} example LIME attribution")
        ax.grid(axis="x", linestyle="--", alpha=0.4)

    fig.tight_layout()
    output_path = os.path.join(output_dir, f"{prefix}_lime_plot.png")
    fig.savefig(output_path, dpi=200)
    plt.close(fig)

    absolute_path = os.path.abspath(output_path)
    print(
        "Saved LIME visualization to "
        f"{absolute_path}. Inline display may be unavailable; open the PNG to view the chart."
    )
    return output_path


def run_experiment(args: argparse.Namespace) -> None:
    provided_token = args.huggingface_token or os.environ.get("HF_TOKEN") or os.environ.get(
        "HUGGINGFACE_TOKEN"
    )
    _maybe_login_to_hf(provided_token)
    _configure_cuda_allocator()

    config = ExperimentConfig(
        model_name=args.model_name,
        dataset_name=args.dataset_name,
        dataset_config=args.dataset_config,
        train_split=args.train_split,
        eval_split=args.eval_split,
        text_field=args.text_field,
        label_field=args.label_field,
        train_subset=args.train_subset,
        eval_subset=args.eval_subset,
        run_lime=args.run_lime,
        interpretability_example_count=args.interpretability_example_count,
        interpretability_batch_size=args.interpretability_batch_size,
        lime_num_features=args.lime_num_features,
        lime_num_samples=args.lime_num_samples,
        max_seq_length=args.max_seq_length,
        load_in_4bit=args.load_in_4bit,
        output_dir=args.output_dir,
        label_space=args.label_space,
    )

    set_seed(config.random_seed)
    _autoscale_for_device_capacity(config)
    device = torch.device("cuda" if torch.cuda.is_available() else "cpu")
    if config.load_in_4bit and device.type != "cuda":
        print("4-bit quantization requested but CUDA is unavailable; falling back to full precision.")
        config.load_in_4bit = False

    _ensure_output_dir(config.output_dir)

    try:
        tokenizer = AutoTokenizer.from_pretrained(config.model_name, use_fast=True)
    except HF_ACCESS_ERRORS as exc:
        _raise_hf_access_error("tokenizer", config.model_name, exc)
    if tokenizer.pad_token is None:
        tokenizer.pad_token = tokenizer.eos_token

    base_model_kwargs = {}
    if config.load_in_4bit:
        base_model_kwargs.update({"load_in_4bit": True, "device_map": "auto"})

    try:
        model = AutoModelForCausalLM.from_pretrained(config.model_name, **base_model_kwargs)
    except HF_ACCESS_ERRORS as exc:
        _raise_hf_access_error("model", config.model_name, exc)
    if not config.load_in_4bit:
        model.to(device)

    if config.dataset_config:
        raw_dataset = load_dataset(config.dataset_name, config.dataset_config)
    else:
        raw_dataset = load_dataset(config.dataset_name)

    label_space = _resolve_label_space(config, raw_dataset)
    if config.label_space is not None:
        raw_dataset = _filter_dataset_by_labels(raw_dataset, config, label_space)
    label_token_map = _load_label_token_map(tokenizer, label_space)
    formatter = PromptFormatter(label_space)
    processed_dataset = _prepare_dataset(raw_dataset, config, tokenizer, formatter)

    tuned_model: Optional[PeftModel] = None
    fine_tuned_metrics: Optional[Dict[str, float]] = None
    sequence_length_reduced = False
    zero_shot_texts, zero_shot_labels = _prepare_zero_shot_texts(config, raw_dataset)
    if args.finetune:
        tuned_model, sequence_length_reduced = train_lora_classifier(
            config, model, processed_dataset
        )
        tuned_model.save_pretrained(os.path.join(config.output_dir, "lora_adapter"))

        fine_tuned_metrics = evaluate_zero_shot(
            tuned_model,
            tokenizer,
            zero_shot_texts,
            zero_shot_labels,
            label_token_map,
            device,
            config.max_seq_length,
            formatter,
        )
        print("Fine-tuned evaluation metrics:")
        print(json.dumps(_ensure_json_serializable(fine_tuned_metrics), indent=2))
        with open(os.path.join(config.output_dir, "fine_tuned_metrics.json"), "w", encoding="utf-8") as handle:
            json.dump(_ensure_json_serializable(fine_tuned_metrics), handle, indent=2)

    zero_shot_metrics = evaluate_zero_shot(
        model,
        tokenizer,
        zero_shot_texts,
        zero_shot_labels,
        label_token_map,
        device,
        config.max_seq_length,
        formatter,
    )

    if sequence_length_reduced:
        print(
            "Evaluated zero-shot baseline after fine-tuning adjusted max_seq_length to keep comparisons aligned."
        )

    print("Zero-shot evaluation metrics:")
    print(json.dumps(_ensure_json_serializable(zero_shot_metrics), indent=2))

    with open(os.path.join(config.output_dir, "zero_shot_metrics.json"), "w", encoding="utf-8") as handle:
        json.dump(_ensure_json_serializable(zero_shot_metrics), handle, indent=2)

<<<<<<< HEAD
    _plot_metric_bars(
        zero_shot_metrics,
        fine_tuned_metrics,
        config.output_dir,
        require_fine_tuned=args.finetune,
    )
=======
    _plot_metric_bars(zero_shot_metrics, fine_tuned_metrics, config.output_dir)
>>>>>>> f6f73b94
    label_order = list(sorted(label_token_map))
    if zero_shot_metrics.get("confusion_matrix"):
        _plot_confusion_matrix(
            np.array(zero_shot_metrics["confusion_matrix"]), label_order, config.output_dir, "zero_shot"
        )
    if fine_tuned_metrics and fine_tuned_metrics.get("confusion_matrix"):
        _plot_confusion_matrix(
            np.array(fine_tuned_metrics["confusion_matrix"]), label_order, config.output_dir, "fine_tuned"
        )

    interpretability_summary: Optional[Dict[str, object]] = None
    if torch.cuda.is_available():
        torch.cuda.empty_cache()
        print(
            "Cleared CUDA cache before interpretability; the attribution runs operate on small batches "
            "and are unlikely to cause OOM unless the GPU is already at capacity. "
            "Lower --lime-num-samples or disable --run-lime if attribution memory errors persist."
        )

    if config.run_lime:
        lime_samples = zero_shot_texts[: config.interpretability_example_count]
        if lime_samples:
            zero_summary = collect_text_interpretability_outputs(
                model=model,
                tokenizer=tokenizer,
                label_token_map=label_token_map,
                device=device,
                config=config,
                texts=lime_samples,
                formatter=formatter,
                output_prefix="zero_shot",
            )
            if zero_summary:
                interpretability_summary = {"zero_shot": zero_summary}

            if tuned_model is not None:
                tuned_summary = collect_text_interpretability_outputs(
                    model=tuned_model,
                    tokenizer=tokenizer,
                    label_token_map=label_token_map,
                    device=device,
                    config=config,
                    texts=lime_samples,
                    formatter=formatter,
                    output_prefix="fine_tuned",
                )
                if tuned_summary:
                    if interpretability_summary is None:
                        interpretability_summary = {}
                    interpretability_summary["fine_tuned"] = tuned_summary
        else:
            print("No samples available for interpretability analysis; skipping LIME generation.")

    if interpretability_summary is not None:
        summary_path = os.path.join(config.output_dir, "interpretability_metrics.json")
        with open(summary_path, "w", encoding="utf-8") as handle:
            json.dump(_ensure_json_serializable(interpretability_summary), handle, indent=2)
        print(f"Saved interpretability comparison metrics to {summary_path}.")

        outputs_path = _save_interpretability_outputs(interpretability_summary, config.output_dir)
        if outputs_path:
            print(f"Saved interpretability outputs to {outputs_path}.")


def build_parser() -> argparse.ArgumentParser:
    parser = argparse.ArgumentParser(description="Run a classification interpretability experiment.")
    parser.add_argument("--model-name", default="meta-llama/Llama-3.2-1B")
    parser.add_argument("--dataset-name", default="mteb/tweet_sentiment_extraction")
    parser.add_argument("--dataset-config", default=None)
    parser.add_argument("--train-split", default="train")
    parser.add_argument("--eval-split", default="test")
    parser.add_argument("--text-field", default="text")
    parser.add_argument("--label-field", default="label")
    parser.add_argument(
        "--label-space",
        nargs="*",
        type=int,
        help="Explicit list of label ids to model (defaults to inferring from the dataset)",
    )
    parser.add_argument("--train-subset", type=int, default=5000)
    parser.add_argument("--eval-subset", type=int, default=2000)
    parser.add_argument("--run-lime", action="store_true")
    parser.add_argument("--no-run-lime", dest="run_lime", action="store_false")
    parser.set_defaults(run_lime=True)
    parser.add_argument("--interpretability-example-count", type=int, default=5)
    parser.add_argument(
        "--interpretability-batch-size",
        type=int,
        default=8,
        help="Maximum batch size for interpretability prediction calls to avoid OOM.",
    )
    parser.add_argument("--lime-num-features", type=int, default=10)
    parser.add_argument(
        "--lime-num-samples",
        type=int,
        default=512,
        help="Number of perturbed samples per LIME explanation; lower to reduce GPU load.",
    )
    parser.add_argument(
        "--max-seq-length",
        type=int,
        default=2048,
        help="Maximum sequence length for tokenization; reduce to lower GPU memory usage.",
    )
    parser.add_argument("--load-in-4bit", action="store_true")
    parser.add_argument("--no-load-in-4bit", dest="load_in_4bit", action="store_false")
    parser.set_defaults(load_in_4bit=True)
    parser.add_argument("--finetune", action="store_true")
    parser.add_argument("--output-dir", default="outputs/mteb/tweet_sentiment_extraction")
    parser.add_argument(
        "--huggingface-token",
        default=None,
        help="Personal access token for gated Hugging Face repositories."
        " If omitted, the script will fall back to the HF_TOKEN or HUGGINGFACE_TOKEN"
        " environment variables when present.",
    )
    return parser
    
if __name__ == "__main__":
    parser = build_parser()
    run_experiment(parser.parse_args())<|MERGE_RESOLUTION|>--- conflicted
+++ resolved
@@ -161,13 +161,8 @@
     eval_split: str = "test"
     text_field: str = "text"
     label_field: str = "label"
-<<<<<<< HEAD
-    train_subset: Optional[int] = 5000
-    eval_subset: Optional[int] = 2000
-=======
     train_subset: Optional[int] = 800
     eval_subset: Optional[int] = 200
->>>>>>> f6f73b94
     random_seed: int = 42
     learning_rate: float = 2e-4
     num_train_epochs: float = 2.0
@@ -176,11 +171,7 @@
     lora_r: int = 16
     lora_alpha: int = 32
     lora_dropout: float = 0.1
-<<<<<<< HEAD
-    max_seq_length: int = 2048
-=======
     max_seq_length: int = 516
->>>>>>> f6f73b94
     max_target_length: int = 4
     output_dir: str = "outputs/imdb"
     interpretability_example_count: int = 5
@@ -924,14 +915,11 @@
     tuned_values: Optional[List[float]] = None
     if fine_tuned_metrics is not None:
         tuned_values = [fine_tuned_metrics.get(metric, float("nan")) for metric in metrics]
-<<<<<<< HEAD
     elif require_fine_tuned:
         print(
             "Fine-tuned metrics were expected but not available; rerun with --finetune to produce a side-by-side chart."
         )
         return
-=======
->>>>>>> f6f73b94
     else:
         print("Fine-tuned metrics were not provided; plotting zero-shot scores only.")
 
@@ -1186,16 +1174,12 @@
     with open(os.path.join(config.output_dir, "zero_shot_metrics.json"), "w", encoding="utf-8") as handle:
         json.dump(_ensure_json_serializable(zero_shot_metrics), handle, indent=2)
 
-<<<<<<< HEAD
     _plot_metric_bars(
         zero_shot_metrics,
         fine_tuned_metrics,
         config.output_dir,
         require_fine_tuned=args.finetune,
     )
-=======
-    _plot_metric_bars(zero_shot_metrics, fine_tuned_metrics, config.output_dir)
->>>>>>> f6f73b94
     label_order = list(sorted(label_token_map))
     if zero_shot_metrics.get("confusion_matrix"):
         _plot_confusion_matrix(
